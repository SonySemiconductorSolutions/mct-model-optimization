# Copyright 2021 Sony Semiconductors Israel, Inc. All rights reserved.
#
# Licensed under the Apache License, Version 2.0 (the "License");
# you may not use this file except in compliance with the License.
# You may obtain a copy of the License at
#
#     http://www.apache.org/licenses/LICENSE-2.0
#
# Unless required by applicable law or agreed to in writing, software
# distributed under the License is distributed on an "AS IS" BASIS,
# WITHOUT WARRANTIES OR CONDITIONS OF ANY KIND, either express or implied.
# See the License for the specific language governing permissions and
# limitations under the License.
# ==============================================================================


import math
from enum import Enum

from model_compression_toolkit.common.constants import MIN_THRESHOLD


class QuantizationErrorMethod(Enum):
    """
    Method for quantization threshold selection:

    NOCLIPPING - Use min/max values as thresholds.

    MSE - Use min square error for minimizing quantization noise.

    MAE - Use min absolute error for minimizing quantization noise.

    KL - Use KL-divergence to make signals distributions to be similar as possible.

    Lp - Use Lp-norm to minimizing quantization noise.

    """

    NOCLIPPING = 0
    MSE = 1
    MAE = 2
    KL = 4
    LP = 5



class QuantizationConfig(object):

    def __init__(self,
                 activation_error_method: QuantizationErrorMethod = QuantizationErrorMethod.MSE,
                 weights_error_method: QuantizationErrorMethod = QuantizationErrorMethod.MSE,
                 relu_bound_to_power_of_2: bool = False,
                 weights_bias_correction: bool = True,
                 weights_per_channel_threshold: bool = True,
                 input_scaling: bool = False,
<<<<<<< HEAD
                 softmax_shift: bool = False,
                 enable_weights_quantization: bool = True,
                 enable_activation_quantization: bool = True,
=======
>>>>>>> ba50bcfe
                 shift_negative_activation_correction: bool = False,
                 activation_channel_equalization: bool = False,
                 z_threshold: float = math.inf,
                 min_threshold: float = MIN_THRESHOLD,
                 l_p_value: int = 2,
                 shift_negative_ratio: float = 0.05,
                 shift_negative_threshold_recalculation: bool = False):
        """
        Class to wrap all different parameters the library quantize the input model according to.

        Args:
            activation_error_method (QuantizationErrorMethod): Which method to use from QuantizationErrorMethod for activation quantization threshold selection.
            weights_error_method (QuantizationErrorMethod): Which method to use from QuantizationErrorMethod for activation quantization threshold selection.
            relu_bound_to_power_of_2 (bool): Whether to use relu to power of 2 scaling correction or not.
            weights_bias_correction (bool): Whether to use weights bias correction or not.
            weights_per_channel_threshold (bool): Whether to quantize the weights per-channel or not (per-tensor).
            input_scaling (bool): Whether to use input scaling or not.
<<<<<<< HEAD
            softmax_shift (bool): Whether to use softmax shift or not.
            enable_weights_quantization (bool): Whether to quantize the model weights or not.
            enable_activation_quantization (bool): Whether to quantize the model activations or not.
=======
>>>>>>> ba50bcfe
            shift_negative_activation_correction (bool): Whether to use shifting negative activation correction or not.
            activation_channel_equalization (bool): Whether to use activation channel equalization correction or not.
            z_threshold (float): Value of z score for outliers removal.
            min_threshold (float): Minimum threshold to use during thresholds selection.
            l_p_value (int): The p value of L_p norm threshold selection.
            shift_negative_ratio (float): Value for the ratio between the minimal negative value of a non-linearity output to its activation threshold, which above it - shifting negative activation should occur if enabled.
            shift_negative_threshold_recalculation (bool): Whether or not to recompute the threshold after shifting negative activation.

        Examples:
            One may create a quantization configuration to quantize a model according to.
            For example, to quantize a model's weights and activation using symetric uniform quantization method,
            weights threshold selection using MSE, activation threshold selection using NOCLIPPING,
            enabling relu_bound_to_power_of_2, weights_bias_correction, and quantizing the weights per-channel,
            one can instantiate a quantization configuration:

            >>> qc = QuantizationConfig(activation_error_method=QuantizationErrorMethod.NOCLIPPING,weights_error_method=QuantizationErrorMethod.MSE,relu_bound_to_power_of_2=True,weights_bias_correction=True,weights_per_channel_threshold=True)


            The QuantizationConfig instanse can then be passed to
            :func:`~model_compression_toolkit.keras_post_training_quantization`

        """

        self.activation_error_method = activation_error_method
        self.weights_error_method = weights_error_method
        self.relu_bound_to_power_of_2 = relu_bound_to_power_of_2
        self.weights_bias_correction = weights_bias_correction
        self.weights_per_channel_threshold = weights_per_channel_threshold
        self.activation_channel_equalization = activation_channel_equalization
        self.input_scaling = input_scaling
        self.softmax_shift = softmax_shift
        self.min_threshold = min_threshold
        self.shift_negative_activation_correction = shift_negative_activation_correction
        self.z_threshold = z_threshold
        self.l_p_value = l_p_value
        self.shift_negative_ratio = shift_negative_ratio
        self.shift_negative_threshold_recalculation = shift_negative_threshold_recalculation

    def __repr__(self):
        return str(self.__dict__)


# Default quantization configuration the library use.
DEFAULTCONFIG = QuantizationConfig(QuantizationErrorMethod.MSE,
                                   QuantizationErrorMethod.MSE,
                                   relu_bound_to_power_of_2=False,
                                   weights_bias_correction=True,
                                   weights_per_channel_threshold=True,
                                   input_scaling=False,
                                   softmax_shift=False)
<|MERGE_RESOLUTION|>--- conflicted
+++ resolved
@@ -53,12 +53,7 @@
                  weights_bias_correction: bool = True,
                  weights_per_channel_threshold: bool = True,
                  input_scaling: bool = False,
-<<<<<<< HEAD
                  softmax_shift: bool = False,
-                 enable_weights_quantization: bool = True,
-                 enable_activation_quantization: bool = True,
-=======
->>>>>>> ba50bcfe
                  shift_negative_activation_correction: bool = False,
                  activation_channel_equalization: bool = False,
                  z_threshold: float = math.inf,
@@ -76,12 +71,7 @@
             weights_bias_correction (bool): Whether to use weights bias correction or not.
             weights_per_channel_threshold (bool): Whether to quantize the weights per-channel or not (per-tensor).
             input_scaling (bool): Whether to use input scaling or not.
-<<<<<<< HEAD
             softmax_shift (bool): Whether to use softmax shift or not.
-            enable_weights_quantization (bool): Whether to quantize the model weights or not.
-            enable_activation_quantization (bool): Whether to quantize the model activations or not.
-=======
->>>>>>> ba50bcfe
             shift_negative_activation_correction (bool): Whether to use shifting negative activation correction or not.
             activation_channel_equalization (bool): Whether to use activation channel equalization correction or not.
             z_threshold (float): Value of z score for outliers removal.
