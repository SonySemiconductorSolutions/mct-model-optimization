--- conflicted
+++ resolved
@@ -313,11 +313,7 @@
         output_shapes = self.output_shape if isinstance(self.output_shape, List) else [self.output_shape]
         return sum([np.prod([x for x in output_shape if x is not None]) for output_shape in output_shapes])
 
-<<<<<<< HEAD
-    def find_min_candidates_indices(self):
-=======
     def find_min_candidates_indices(self) -> List[int]:
->>>>>>> 2f2f5ee8
         """
         Returns a list with potential minimal candidates.
         A potential minimal candidate is a candidate which its weights_n_bits and activation_n_bits pair is
@@ -334,11 +330,7 @@
         min_candidates = [first_min]
 
         # Iterate over all other candidates, and add ones with higher weights_n_bits but smaller activation_n_bits
-<<<<<<< HEAD
-        for i, c in enumerate(self.candidates_quantization_cfg):
-=======
         for i, c in reversed(list(enumerate(self.candidates_quantization_cfg))):
->>>>>>> 2f2f5ee8
             if c.activation_quantization_cfg.activation_n_bits < first_min[1]:
                 min_candidates.append((i, c))
 
