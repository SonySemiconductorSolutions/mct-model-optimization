# Copyright 2021 Sony Semiconductors Israel, Inc. All rights reserved.
#
# Licensed under the Apache License, Version 2.0 (the "License");
# you may not use this file except in compliance with the License.
# You may obtain a copy of the License at
#
#     http://www.apache.org/licenses/LICENSE-2.0
#
# Unless required by applicable law or agreed to in writing, software
# distributed under the License is distributed on an "AS IS" BASIS,
# WITHOUT WARRANTIES OR CONDITIONS OF ANY KIND, either express or implied.
# See the License for the specific language governing permissions and
# limitations under the License.
# ==============================================================================
from collections import namedtuple

from copy import copy, deepcopy
from typing import List

import networkx as nx
import numpy as np

from networkx.algorithms.dag import topological_sort

from model_compression_toolkit.common.framework_info import FrameworkInfo
from model_compression_toolkit.common.graph.edge import EDGE_SINK_INDEX, EDGE_SOURCE_INDEX
from model_compression_toolkit.common.graph.edge import Edge, convert_to_edge
from model_compression_toolkit.common.graph.graph_searches import GraphSearches
from model_compression_toolkit.common.graph.base_node import BaseNode
from model_compression_toolkit.common.collectors.statistics_collector import BaseStatsCollector
from model_compression_toolkit.common.collectors.statistics_collector import scale_statistics, shift_statistics
from model_compression_toolkit.common.user_info import UserInformation
from model_compression_toolkit.common.logger import Logger
from model_compression_toolkit.common.target_platform.targetplatform2framework import TargetPlatformCapabilities

OutTensor = namedtuple('OutTensor', 'node node_out_index')



class Graph(nx.MultiDiGraph, GraphSearches):
    """
    Base graph representing a model to be optimized.
    """

    def __init__(self,
                 name: str,
                 nodes: List[BaseNode],
                 input_nodes: List[BaseNode],
                 output_nodes: List[OutTensor],
                 edge_list: List[Edge],
                 fw_info: FrameworkInfo = None,
                 **attr):
        """
        Args:
            nodes: List of nodes the graph has.
            input_nodes: List of input nodes the model
            output_nodes: List of output nodes of the model to a list of their output indices.
            edge_list: List of edges the graph has between nodes.
            fw_info: FrameworkInfo object (needed for computing the graph's weights memory).
            **attr: Attributes to add to graph as key=value pairs.
        """

        super().__init__(**attr)
        self.name = name
        self.input_nodes = input_nodes
        self.output_nodes = output_nodes
        self.node_to_out_stats_collector = dict()
        self.node_to_in_stats_collector = dict()
        self.add_nodes_from(nodes)
        for e in edge_list:
            self.add_edge(e.source_node,
                          e.sink_node,
                          **e.get_attributes())
        self.user_info = UserInformation()
        self.fw_info = fw_info

    def set_fw_info(self,
                   fw_info: FrameworkInfo):
        """
        Set the graph's framework info.
        Args:
            fw_info: FrameworkInfo object.
        """

        self.fw_info = fw_info

    def set_tpc(self,
                tpc: TargetPlatformCapabilities):
        """
        Set the graph's TPC.
        Args:
            tpc: TargetPlatformCapabilities object.
        """
        self.tpc = tpc


    def get_topo_sorted_nodes(self):
        """
        Returns: a list of toposorted nodes.
        """

        return list(nx.algorithms.dag.topological_sort(self))

    def get_op_list(self) -> np.ndarray:
        """
        Returns: Set of operators in the graph.
        """

        return np.unique([n.op for n in self.nodes()])

    def get_inputs(self) -> List[BaseNode]:
        """
        Returns: List containing the model input nodes.
        """

        return self.input_nodes

    def get_outputs(self) -> List[OutTensor]:
        """
        Returns: Dictionary containing the model output nodes.
        """

        return self.output_nodes

    def set_inputs(self,
                   input_nodes: List[BaseNode]):
        """
        Set the graph inputs dictionary.
        Args:
            input_nodes: List of the model's inputs.
        """

        self.input_nodes = input_nodes

    def set_outputs(self,
                    output_nodes: List[OutTensor]):
        """
        Set the graph outputs dictionary.
        Args:
            output_nodes: Dictionary of the model's outputs.
        """

        self.output_nodes = output_nodes

    def set_out_stats_collector_to_node(self,
                                        n: BaseNode,
                                        stats_collector: BaseStatsCollector):
        """
        Set an output statistics collector of a node in the graph, and set this statistics collector as an input
        statistics collector of nodes next to this given node.

        Args:
            n: Node to set its output statistics collector.
            stats_collector: Output statistics collector to collect the node's output statistics.
        """

        n_outputs = 1 if isinstance(n.output_shape, tuple) else len(n.output_shape)

        if n_outputs != 1:  # Node has multiple outputs
            stats_collectors = [deepcopy(stats_collector) for i in
                                range(n_outputs)]  # Create multiple tensors to attach to each next
            # node
            out_edges = self.out_edges(n, sort_by_attr=EDGE_SOURCE_INDEX)
            for sc, oe in zip(stats_collectors, out_edges):  # Attach to each next node an input tensor
                in_nodes = [e.source_node for e in self.incoming_edges(oe.sink_node,
                                                                       sort_by_attr=EDGE_SINK_INDEX)]
                if len(in_nodes) != 1:  # Next node has multiple in_nodes (besides the passed node)
                    # so self.input_tensors_dict[dst_node] should be a list of tensors
                    if oe.sink_node not in self.node_to_in_stats_collector:
                        # first visit: init tensors list as a list of Nones
                        self.node_to_in_stats_collector.update({oe.sink_node: [None] * len(in_nodes)})
                    self.node_to_in_stats_collector[oe.sink_node][in_nodes.index(n)] = sc

                else:
                    self.node_to_in_stats_collector.update({oe.sink_node: sc})
            self.node_to_out_stats_collector.update(
                {n: stats_collectors})  # Attach the passed node a list of output tensors

        else:
            self.node_to_out_stats_collector.update({n: stats_collector})
            for oe in self.out_edges(n):
                in_nodes = [e.source_node for e in self.incoming_edges(oe.sink_node,
                                                                       sort_by_attr=EDGE_SINK_INDEX)]
                if len(in_nodes) != 1:  # Next node has multiple in_nodes (besides the passed node)
                    # so self.input_tensors_dict[dst_node] should be a list of tensors
                    if oe.sink_node not in self.node_to_in_stats_collector:
                        # first visit: init tensors list as a list of Nones
                        self.node_to_in_stats_collector.update({oe.sink_node: [None] * len(in_nodes)})
                    self.node_to_in_stats_collector[oe.sink_node][in_nodes.index(n)] = stats_collector

                else:
                    self.node_to_in_stats_collector.update({oe.sink_node: stats_collector})

    def get_out_stats_collector(self,
                                n: BaseNode) -> BaseStatsCollector:
        """
        Get the output statistics collector of a node containing output statistics of the node.
        Args:
            n: Node to get its output statistics collector.

        Returns:
            Tensor containing output statistics of the node.
        """
        return self.node_to_out_stats_collector.get(n)

    def get_in_stats_collector(self,
                               n: BaseNode) -> BaseStatsCollector:
        """
        Get the input statistics collector of a node containing input statistics of the node.
        Args:
            n: Node to get its input statistics collector.

        Returns:
            Statistics collector containing input statistics of the node.
        """

        sc = self.node_to_in_stats_collector.get(n)
        if sc is None:
            raise Exception()
        return sc

    def scale_stats_collector(self,
                              node: BaseNode,
                              scale_factor: np.ndarray):
        """
        Scale the output statistics of a node in the graph by a given scaling factor.
        The scaling factor can be a single value (scale per-tensor) or multiple values (scale per-channel).
        This is done in place.

        Args:
            node: Node to scale its output statistics.
            scale_factor: Scale factor to use for the statistics scaling.

        """

        sc = self.get_out_stats_collector(node)
        scaled_sc = scale_statistics(sc, scale_factor)
        self.set_out_stats_collector_to_node(node, scaled_sc)

    def shift_stats_collector(self,
                              node: BaseNode,
                              shift_value: np.ndarray):
        """
        Shift the output statistics of a node in the graph by a given value.
        The shifting value can be a single value (shifting per-tensor) or multiple values (shifting per-channel).
        This is done in place.

        Args:
            node: Node to scale its output statistics.
            shift_value: Value to use for the statistics shifting.

        """

        sc = self.get_out_stats_collector(node)
        shifted_sc = shift_statistics(sc, shift_value)
        self.set_out_stats_collector_to_node(node, shifted_sc)

    def find_node_by_name(self,
                          name: str) -> List[BaseNode]:
        """
        Find and return a list of nodes by a name.

        Args:
            name: Name to find nodes in the graph by.

        Returns:
            List of nodes named
        """

        return [n for n in self.nodes if n.name == name]

    def get_next_nodes(self,
                       node_obj: BaseNode) -> List[BaseNode]:
        """
        Get next nodes (in a topological order) of a node.

        Args:
            node_obj: Node to get its next nodes.

        Returns:
            List of output nodes objects.

        """

        return [edges_list.sink_node for edges_list in self.out_edges(node_obj)]

    def get_prev_nodes(self,
                       node_obj: BaseNode) -> List[BaseNode]:
        """
        Get previous nodes (in a topological order) of a node.

        Args:
            node_obj: Node to get its previous nodes.

        Returns:
            List of input nodes objects.

        """

        return [edges_list.source_node for edges_list in self.incoming_edges(node_obj)]

    def reconnect_out_edges(self,
                            current_node: BaseNode,
                            new_node: BaseNode):
        """
        Connect all outgoing edges of a node to be outgoing edges of a different node
        (useful when replacing a node during substitutions).

        Args:
            current_node: Node to reconnect its outgoing edges.
            new_node: Node to connect the outgoing edges of the current node to.
        """

        for oe in self.out_edges(current_node):
            self.add_edge(new_node, oe.sink_node, **oe.get_attributes())
            self.remove_edge(current_node, oe.sink_node)

    def reconnect_in_edges(self,
                           current_node: BaseNode,
                           new_node: BaseNode):
        """
        Connect all incoming edges of a node to be incoming edges of a different node
        (useful when replacing a node during substitutions).

        Args:
            current_node: Node to reconnect its incoming edges.
            new_node: Node to connect the incoming edges of the current node to.
        """

        for ie in self.incoming_edges(current_node):
            self.add_edge(ie.source_node, new_node, **ie.get_attributes())
            self.remove_edge(ie.source_node, current_node)

    def add_node_with_in_edges(self, new_node: BaseNode, input_nodes: List[BaseNode],
                               input_nodes_output_index: List[int] = []):
        """
        Add node to graph and connect it to its input nodes
        (useful when adding a node during substitutions).

        Args:
            new_node: Node to add.
            input_nodes: A list of new_node input nodes. The order is the sink_index of the edge
             between the input node and new_node
            input_nodes_output_index: A list output indices from input nodes. The order is the
             source_index of the edge. Deafult is an empty list which means all output indices
             are zero
        """

        if len(input_nodes_output_index) == 0:
            input_nodes_output_index = [0] * len(input_nodes)

        if len(input_nodes_output_index) != len(input_nodes):
            raise Exception('Graph.add_node_with_in_edges: input_nodes & input_nodes_output_index must be the same length')

        self.add_node(new_node)
        for sink_index, (in_node, source_index) in enumerate(zip(input_nodes, input_nodes_output_index)):
            self.add_edge(in_node, new_node, source_index=source_index, sink_index=sink_index)

    def replace_output_node(self,
                            current_node: BaseNode,
                            new_node: BaseNode):
        """
        If a node is being substituted with another node and it is an output node, the graph's outputs
        should be updated as well. This function takes care of it by going over the graph's outputs, and
        replacing the current output node with a new output node.
        If current node is not an output node, nothing gets changed.

        Args:
            current_node: Node that (possibly) is an output node.
            new_node: New node to set as an output node if the current node is an output node.

        """

        graph_outputs = self.get_outputs()
        new_graph_outputs = copy(graph_outputs)
        for graph_ot_index, ot in enumerate(graph_outputs):
            if current_node == ot.node:
                new_graph_outputs[graph_ot_index] = OutTensor(new_node, ot.node_out_index)
        self.set_outputs(new_graph_outputs)

    def remove_node(self,
                    node_to_remove: BaseNode,
                    new_graph_inputs: List[BaseNode] = None,
                    new_graph_outputs: List[OutTensor] = None):
        """
        Remove a node from the graph. A new inputs/outputs lists can be passed in case the node is currently an
        input/output of the graph. If the node is an input/output and a new list wasn't passed an error is logged.

        Args:
            node_to_remove: Node to remove from the graph.
            new_graph_inputs: An inputs list to set as the graph's inputs.
            new_graph_outputs: An outputs list to set as the graph's outputs.

        """

        output_nodes = [ot.node for ot in self.get_outputs()]  # get output nodes from namedtuples
        if node_to_remove in output_nodes:  # If node is in the graph's outputs, the outputs should be updated
            if new_graph_outputs is None:
                Logger.critical(f'{node_to_remove.name} is in graph outputs, but new outputs were not given.')
            self.set_outputs(new_graph_outputs)

        if node_to_remove in self.get_inputs():  # If node is in the graph's inputs, the inputs should be updated
            if new_graph_inputs is None:
                Logger.critical(f'{node_to_remove.name} is in graph inputs, but new inputs were not given.')
            self.set_inputs(new_graph_inputs)

        # Make sure there are no connected edges left to the node before removing it.
        assert len(
            self.incoming_edges(node_to_remove)) == 0, f'There are {len(self.incoming_edges(node_to_remove))} ' \
                                                       f'incoming ' \
                                                       f'edges to node {node_to_remove}, and they should be removed ' \
                                                       f'before deleting the node from the graph.'
        assert len(self.out_edges(node_to_remove)) == 0, f'There are {len(self.out_edges(node_to_remove))} outgoing ' \
                                                         f'edges to node {node_to_remove}, and they should be removed ' \
                                                         f'' \
                                                         f'' \
                                                         f'before deleting the node from the graph.'
        #  Remove node
        super().remove_node(node_to_remove)

    def incoming_edges(self,
                       n: BaseNode,
                       sort_by_attr: str = None) -> List[Edge]:
        """
        Get a list of incoming edges of a node. If sort_by_attr is passed, the returned list
        is sorted by that edge's attribute.

        Args:
            n: Node to get its incoming edges.
            sort_by_attr: Attribute to sort the edges by.

        Returns:
            List of incoming edges of the node. Each incoming edge is a tuple of:
            (source node, destination node, edge data)
        """

        input_edges = [convert_to_edge(e) for e in super().in_edges(n, data=True)]
        if sort_by_attr is not None:
            input_edges.sort(key=lambda e: getattr(e, sort_by_attr))
        return input_edges

    def out_edges(self,
                  n: BaseNode,
                  sort_by_attr: str = None) -> List[Edge]:
        """
        Get a list of outgoing edges of a node. If sort_by_attr is passed, the returned list
        is sorted by that edge's attribute.

        Args:
            n: Node to get its outgoing edges.
            sort_by_attr: Attribute to sort the edges by.

        Returns:
            List of outgoing edges of the node.
        """

        output_edges = [convert_to_edge(e) for e in super().edges(n, data=True)]
        if sort_by_attr is not None:
            output_edges.sort(key=lambda e: getattr(e, sort_by_attr))
        return output_edges

    def get_memory(self) -> float:
        """

        Returns: Total memory consumption of the graph in bytes.

        """
        memory = 0
        for n in self.nodes:
            memory += n.get_memory_bytes(self.fw_info)
        return memory

    def get_float_memory(self) -> float:
        """

        Returns: Total memory consumption of the float graph in bytes.

        """
        memory = 0
        for n in self.nodes:
            memory += n.get_float_memory_bytes(self.fw_info)
        return memory

    def get_configurable_sorted_nodes_names(self,
                                            include_reused_nodes: bool = False) -> List[str]:
        """
        Get a list of nodes' names that can be configured (namely, has one or
        more weight qc candidate). The names are sorted according to the topological
        order of the graph.

        Args:
            include_reused_nodes: Whether or not to include reused nodes (False by default).

        Returns: List of nodes' names that can be configured (namely, has one or
        more weight qc candidate) sorted topology.

        """
        sorted_names = [n.name for n in self.get_configurable_sorted_nodes(include_reused_nodes=include_reused_nodes)]
        return sorted_names

    def get_weights_configurable_nodes(self,
                                       include_reused_nodes: bool = False) -> List[BaseNode]:
        """
        Get a list of nodes that their weights can be configured (namely, has one or
        more weight qc candidate and their weights should be quantized).

        Args:
            include_reused_nodes: Whether to include reused nodes (False by default).

        Returns:
            A list of nodes that their weights can be configured (namely, has one or more weight qc candidate).
        """
        return list(filter(lambda n: n.is_weights_quantization_enabled()
                                     and not n.is_all_weights_candidates_equal()
                                     and (not n.reuse or include_reused_nodes), list(self)))

    def get_sorted_weights_configurable_nodes(self,
                                              include_reused_nodes: bool = False) -> List[BaseNode]:
        """
        Get a list of sorted nodes that their weights can be configured (namely, has one or
        more weight qc candidate and their weights should be quantized).

        Args:
            include_reused_nodes: Whether to include reused nodes (False by default).

        Returns:
            A list of nodes that their weights can be configured (namely, has one or more weight qc candidate)
            sorted topologically.
        """
        return self._sort_nodes_in_list(self.get_weights_configurable_nodes(include_reused_nodes))

    def get_activation_configurable_nodes(self,
                                          include_reused_nodes: bool = False) -> List[BaseNode]:
        """
        Get a list of nodes that their activation can be configured (namely, has one or
        more activation qc candidate and their activation should be quantized).

        Returns:
            A list of nodes that their activation can be configured (namely, has one or more activation qc candidate).
        """
        return list(filter(lambda n: n.is_activation_quantization_enabled()
                                     and not n.is_all_activation_candidates_equal()
                                     and (not n.reuse or include_reused_nodes), list(self)))

    def get_sorted_activation_configurable_nodes(self) -> List[BaseNode]:
        """
        Get a sorted list of nodes that their activation can be configured (namely, has one or
        more activation qc candidate and their activation should be quantized).

        Returns:
            A list of nodes that their activation can be configured (namely, has one or more activation qc candidate)
            sorted topologically.
        """
        return self._sort_nodes_in_list(self.get_activation_configurable_nodes())

    def get_configurable_sorted_nodes(self,
                                      include_reused_nodes: bool = False) -> List[BaseNode]:
        """
        Get a list of nodes that can be configured (namely, has one or
        more qc candidate and their weights or activations should be quantized).
        The nodes are sorted according to the topological order of the graph.

        Args:
            include_reused_nodes: Whether or not to include reused nodes (False by default).

        Returns:
             A list of nodes that can be configured (namely, has one or more qc candidate) sorted topology.

        """
        weights_configurable_nodes = self.get_weights_configurable_nodes(include_reused_nodes)
        activation_configurable_nodes = self.get_activation_configurable_nodes()

        # combine and remove duplications
        configurable_nodes = list(set(weights_configurable_nodes + activation_configurable_nodes))

        return self._sort_nodes_in_list(configurable_nodes)

    def _sort_nodes_in_list(self, nodes_list: List[BaseNode]) -> List[BaseNode]:
        """
        Sorts a list of graph nodes according to the order of the nodes in the topological sort of the graph's nodes.

        Args:
            nodes_list: A list of nodes to sort.

        Returns: nodes_list sorted topologically.

        """
        sorted_configurable_nodes = []
        sorted_nodes = list(topological_sort(self))
        for n in sorted_nodes:
            if n in nodes_list:
                sorted_configurable_nodes.append(n)
        return sorted_configurable_nodes

    def get_min_candidates_config(self) -> List[int]:
        """
        Builds a minimal configuration.
        Note: we assume that a minimal configuration exists, i.e., each configurable node has exactly one candidate
            with minimal n_bits (in both weight and activation if both are quantized, or in the relevant one if only
            one of them is quantized)

        Returns: A list of candidate for each node (list on indices)
        """

        conf_sorted_nodes = self.get_configurable_sorted_nodes()
        min_cfg_candidates = [n.find_min_candidates_indices() for n in conf_sorted_nodes]  # list of lists of indices

        assert all([len(lst) == 1 for lst in min_cfg_candidates]), \
            f"A minimal config candidate must be defined, but some node have multiple potential minimal candidates"

        return [lst[0] for lst in min_cfg_candidates]

<<<<<<< HEAD
    def get_final_weights_config(self):
        """
        Gets the final number of bits for quantization of each weights' configurable layer.

        Returns: A list of pairs of (node type, nod's weights quantization bitwidth).

        """
        sorted_conf_weights = self.get_sorted_weights_configurable_nodes()
        return [(n.type, n.final_weights_quantization_cfg.weights_n_bits) for n in sorted_conf_weights]

    def get_final_activation_config(self):
        """
        Gets the final number of bits for quantization of each activation configurable layer.

        Returns: A list of pairs of (node type, nod's activation quantization bitwidth).

        """
        sorted_conf_activation = self.get_sorted_activation_configurable_nodes()
        return [(n.type, n.final_activation_quantization_cfg.activation_n_bits) for n in sorted_conf_activation]
=======
    def get_max_candidates_config(self) -> List[int]:
        """
        Builds a maximal configuration.
        Note: we assume that a maximal configuration exists, i.e., each configurable node has exactly one candidate
            with maximal n_bits (in both weight and activation if both are quantized, or in the relevant one if only
            one of them is quantized)

        Returns: A list of candidate for each node (list on indices)
        """

        conf_sorted_nodes = self.get_configurable_sorted_nodes()
        max_cfg_candidates = [n.find_max_candidates_indices() for n in conf_sorted_nodes]  # list of lists of indices

        assert all([len(lst) == 1 for lst in max_cfg_candidates]), \
            f"A maximal config candidate must be defined, but some node have multiple potential maximal candidates"

        return [lst[0] for lst in max_cfg_candidates]
>>>>>>> fd4aa489
<|MERGE_RESOLUTION|>--- conflicted
+++ resolved
@@ -610,27 +610,6 @@
 
         return [lst[0] for lst in min_cfg_candidates]
 
-<<<<<<< HEAD
-    def get_final_weights_config(self):
-        """
-        Gets the final number of bits for quantization of each weights' configurable layer.
-
-        Returns: A list of pairs of (node type, nod's weights quantization bitwidth).
-
-        """
-        sorted_conf_weights = self.get_sorted_weights_configurable_nodes()
-        return [(n.type, n.final_weights_quantization_cfg.weights_n_bits) for n in sorted_conf_weights]
-
-    def get_final_activation_config(self):
-        """
-        Gets the final number of bits for quantization of each activation configurable layer.
-
-        Returns: A list of pairs of (node type, nod's activation quantization bitwidth).
-
-        """
-        sorted_conf_activation = self.get_sorted_activation_configurable_nodes()
-        return [(n.type, n.final_activation_quantization_cfg.activation_n_bits) for n in sorted_conf_activation]
-=======
     def get_max_candidates_config(self) -> List[int]:
         """
         Builds a maximal configuration.
@@ -648,4 +627,23 @@
             f"A maximal config candidate must be defined, but some node have multiple potential maximal candidates"
 
         return [lst[0] for lst in max_cfg_candidates]
->>>>>>> fd4aa489
+
+    def get_final_weights_config(self):
+        """
+        Gets the final number of bits for quantization of each weights' configurable layer.
+
+        Returns: A list of pairs of (node type, nod's weights quantization bitwidth).
+
+        """
+        sorted_conf_weights = self.get_sorted_weights_configurable_nodes()
+        return [(n.type, n.final_weights_quantization_cfg.weights_n_bits) for n in sorted_conf_weights]
+
+    def get_final_activation_config(self):
+        """
+        Gets the final number of bits for quantization of each activation configurable layer.
+
+        Returns: A list of pairs of (node type, nod's activation quantization bitwidth).
+
+        """
+        sorted_conf_activation = self.get_sorted_activation_configurable_nodes()
+        return [(n.type, n.final_activation_quantization_cfg.activation_n_bits) for n in sorted_conf_activation]