# Copyright 2022 Sony Semiconductors Israel, Inc. All rights reserved.
#
# Licensed under the Apache License, Version 2.0 (the "License");
# you may not use this file except in compliance with the License.
# You may obtain a copy of the License at
#
#     http://www.apache.org/licenses/LICENSE-2.0
#
# Unless required by applicable law or agreed to in writing, software
# distributed under the License is distributed on an "AS IS" BASIS,
# WITHOUT WARRANTIES OR CONDITIONS OF ANY KIND, either express or implied.
# See the License for the specific language governing permissions and
# limitations under the License.
# ==============================================================================
from enum import Enum
from functools import partial
from typing import List, Any
import numpy as np

from pulp import lpSum


def sum_kpi(kpi_vector: np.ndarray) -> List[Any]:
    """
    Aggregates KPIs vector to a single KPI measure by summing all values.

    Args:
        kpi_vector: A vector with nodes' KPI values.

    Returns: A list with an lpSum object for lp problem definition with the vector's sum.

    """
    return [lpSum(kpi_vector)]


<<<<<<< HEAD
def max_kpi(kpi_vector):
=======
def max_kpi(kpi_vector) -> List[float]:
>>>>>>> 66c074ff
    """
    Aggregates KPIs vector to allow max constraint in the linear programming problem formalization.
    In order to do so, we need to define a separate constraint on each value in the KPI vector,
    to be bounded by the target KPI.

    Args:
        kpi_vector: A vector with nodes' KPI values.

    Returns: A list with the vector's values, to be used to define max constraint
    in the linear programming problem formalization.

    """
    return [kpi for kpi in kpi_vector]


class MpKpiAggregation(Enum):
    """
    Defines kpi aggregation functions that can be used to compute final KPI metric.
    The enum values can be used to call a function on a set of arguments.

     SUM - applies the sum_kpi function

     MAX - applies the max_kpi function

    """
    SUM = partial(sum_kpi)
    MAX = partial(max_kpi)

    def __call__(self, *args):
        return self.value(*args)<|MERGE_RESOLUTION|>--- conflicted
+++ resolved
@@ -33,11 +33,7 @@
     return [lpSum(kpi_vector)]
 
 
-<<<<<<< HEAD
-def max_kpi(kpi_vector):
-=======
-def max_kpi(kpi_vector) -> List[float]:
->>>>>>> 66c074ff
+def max_kpi(kpi_vector: np.ndarray) -> List[float]:
     """
     Aggregates KPIs vector to allow max constraint in the linear programming problem formalization.
     In order to do so, we need to define a separate constraint on each value in the KPI vector,
