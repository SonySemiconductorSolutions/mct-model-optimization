--- conflicted
+++ resolved
@@ -27,7 +27,8 @@
                  compute_distance_fn: Callable = compute_mse,
                  distance_weighting_method: Callable = get_average_weights,
                  num_of_images: int = 32,
-                 configuration_overwrite: List[int] = None):
+                 configuration_overwrite: List[int] = None,
+                 num_interest_points_factor: float = 1.0):
         """
         Class with mixed precision parameters to quantize the input model.
         Unlike QuantizationConfig, number of bits for quantization is a list of possible bit widths to
@@ -38,6 +39,7 @@
             distance_weighting_method (Callable): Function to use when weighting the distances among different layers when computing the sensitivity metric.
             num_of_images (int): Number of images to use to evaluate the sensitivity of a mixed-precision model comparing to the float model.
             configuration_overwrite (List[int]): A list of integers that enables overwrite of mixed precision with a predefined one.
+            num_interest_points_factor: A multiplication factor between zero and one (represents percentage) to reduce the number of interest points used to calculate the distance metric.
 
         """
 
@@ -45,6 +47,12 @@
         self.distance_weighting_method = distance_weighting_method
         self.num_of_images = num_of_images
         self.configuration_overwrite = configuration_overwrite
+
+        assert 0.0 < num_interest_points_factor <= 1.0, "num_interest_points_factor should represent a percentage of " \
+                                                        "the base set of interest points that are required to be " \
+                                                        "used for mixed-precision metric evaluation, " \
+                                                        "thus, it should be between 0 to 1"
+        self.num_interest_points_factor = num_interest_points_factor
 
 
 class MixedPrecisionQuantizationConfig(QuantizationConfig):
@@ -77,13 +85,12 @@
         self.num_of_images = num_of_images
         self.configuration_overwrite = configuration_overwrite
 
-<<<<<<< HEAD
         assert 0.0 < num_interest_points_factor <= 1.0, "num_interest_points_factor should represent a percentage of " \
                                                         "the base set of interest points that are required to be " \
                                                         "used for mixed-precision metric evaluation, " \
                                                         "thus, it should be between 0 to 1"
         self.num_interest_points_factor = num_interest_points_factor
-=======
+
     def separate_configs(self) -> Tuple[QuantizationConfig, MixedPrecisionQuantizationConfigV2]:
         """
         A function to separate the old MixedPrecisionQuantizationConfig into QuantizationConfig
@@ -105,7 +112,6 @@
                 raise Exception(f'Attribute "{k}" mismatch: exists in MixedPrecisionQuantizationConfig but not in MixedPrecisionQuantizationConfigV2')
 
         return QuantizationConfig(**qc_dict), MixedPrecisionQuantizationConfigV2(**mp_dict)
->>>>>>> c125ba8b
 
 
 # Default quantization configuration the library use.
