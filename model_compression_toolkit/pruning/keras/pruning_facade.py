--- conflicted
+++ resolved
@@ -25,11 +25,6 @@
 from model_compression_toolkit.core.common.pruning.pruner import Pruner
 from model_compression_toolkit.core.common.pruning.pruning_config import PruningConfig
 from model_compression_toolkit.core.common.pruning.pruning_info import PruningInfo
-<<<<<<< HEAD
-from model_compression_toolkit.core.common.quantization.set_node_quantization_config import set_quantization_configuration_to_graph
-=======
-from model_compression_toolkit.core.graph_prep_runner import read_model_to_graph
->>>>>>> 6e6350f9
 from model_compression_toolkit.logger import Logger
 from model_compression_toolkit.target_platform_capabilities.constants import DEFAULT_TP_MODEL
 
@@ -121,23 +116,12 @@
 
         target_platform_capabilities = load_target_platform_capabilities(target_platform_capabilities)
         # Attach tpc model to framework
-<<<<<<< HEAD
         attach2keras = AttachTpcToKeras()
         framework_platform_capabilities = attach2keras.attach(target_platform_capabilities)
 
         # Convert the original Keras model to an internal graph representation.
         float_graph = KerasGraphBuilder().convert_model_to_graph(model)
         float_graph.set_fqc(framework_platform_capabilities)
-
-=======
-        framework_platform_capabilities = AttachTpcToKeras().attach(target_platform_capabilities)
-
-        # Convert the original Keras model to an internal graph representation.
-        float_graph = read_model_to_graph(model,
-                                          representative_data_gen,
-                                          framework_platform_capabilities,
-                                          fw_impl)
->>>>>>> 6e6350f9
 
         # Apply quantization configuration to the graph. This step is necessary even when not quantizing,
         # as it prepares the graph for the pruning process.
