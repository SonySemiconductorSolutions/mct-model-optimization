# Copyright 2022 Sony Semiconductor Israel, Inc. All rights reserved.
#
# Licensed under the Apache License, Version 2.0 (the "License");
# you may not use this file except in compliance with the License.
# You may obtain a copy of the License at
#
#     http://www.apache.org/licenses/LICENSE-2.0
#
# Unless required by applicable law or agreed to in writing, software
# distributed under the License is distributed on an "AS IS" BASIS,
# WITHOUT WARRANTIES OR CONDITIONS OF ANY KIND, either express or implied.
# See the License for the specific language governing permissions and
# limitations under the License.
# ==============================================================================
import copy

from typing import Callable

from model_compression_toolkit.core import CoreConfig
from model_compression_toolkit.core.analyzer import analyzer_model_quantization
from model_compression_toolkit.core.common.quantization.quantize_graph_weights import quantize_graph_weights
from model_compression_toolkit.core.common.visualization.tensorboard_writer import init_tensorboard_writer
from model_compression_toolkit.logger import Logger
from model_compression_toolkit.constants import TENSORFLOW, FOUND_TF
from model_compression_toolkit.core.common.mixed_precision.resource_utilization_tools.resource_utilization import ResourceUtilization
from model_compression_toolkit.core.common.mixed_precision.mixed_precision_quantization_config import \
    MixedPrecisionQuantizationConfig
from model_compression_toolkit.target_platform_capabilities.target_platform.targetplatform2framework import TargetPlatformCapabilities
from model_compression_toolkit.core.runner import core_runner
from model_compression_toolkit.ptq.runner import ptq_runner
from model_compression_toolkit.metadata import get_versions_dict

if FOUND_TF:
    from model_compression_toolkit.core.keras.default_framework_info import DEFAULT_KERAS_INFO
    from model_compression_toolkit.core.keras.keras_implementation import KerasImplementation
    from model_compression_toolkit.core.keras.keras_model_validation import KerasModelValidation
    from tensorflow.keras.models import Model
    from model_compression_toolkit.target_platform_capabilities.constants import DEFAULT_TP_MODEL
    from model_compression_toolkit.exporter.model_wrapper import get_exportable_keras_model

    from model_compression_toolkit import get_target_platform_capabilities
    from mct_quantizers.keras.metadata import add_metadata
    DEFAULT_KERAS_TPC = get_target_platform_capabilities(TENSORFLOW, DEFAULT_TP_MODEL)


    def keras_post_training_quantization(in_model: Model,
                                         representative_data_gen: Callable,
                                         target_resource_utilization: ResourceUtilization = None,
                                         core_config: CoreConfig = CoreConfig(),
                                         target_platform_capabilities: TargetPlatformCapabilities = DEFAULT_KERAS_TPC):
        """
         Quantize a trained Keras model using post-training quantization. The model is quantized using a
         symmetric constraint quantization thresholds (power of two).
         The model is first optimized using several transformations (e.g. BatchNormalization folding to
         preceding layers). Then, using a given dataset, statistics (e.g. min/max, histogram, etc.) are
         being collected for each layer's output (and input, depends on the quantization configuration).
         For each possible bit width (per layer) a threshold is then being calculated using the collected
         statistics. Then, if given a mixed precision config in the core_config, using an ILP solver we find
         a mixed-precision configuration, and set a bit-width for each layer. The model is then quantized
         (both coefficients and activations by default).
         In order to limit the maximal model's size, a target ResourceUtilization need to be passed after weights_memory
         is set (in bytes).

         Args:
             in_model (Model): Keras model to quantize.
             representative_data_gen (Callable): Dataset used for calibration.
             target_resource_utilization (ResourceUtilization): ResourceUtilization object to limit the search of the mixed-precision configuration as desired.
             core_config (CoreConfig): Configuration object containing parameters of how the model should be quantized, including mixed precision parameters.
             target_platform_capabilities (TargetPlatformCapabilities): TargetPlatformCapabilities to optimize the Keras model according to.

         Returns:

             A quantized model and information the user may need to handle the quantized model.

         Examples:

            Import MCT:

            >>> import model_compression_toolkit as mct

            Import a Keras model:

            >>> from tensorflow.keras.applications.mobilenet_v2 import MobileNetV2
            >>> model = MobileNetV2()

            Create a random dataset generator, for required number of calibration iterations (num_calibration_batches):
            In this example a random dataset of 10 batches each containing 4 images is used.

            >>> import numpy as np
            >>> num_calibration_batches = 10
            >>> def repr_datagen():
            >>>     for _ in range(num_calibration_batches):
            >>>         yield [np.random.random((4, 224, 224, 3))]

            Create a MCT core config, containing the quantization configuration:

            >>> config = mct.core.CoreConfig()

            If mixed precision is desired, create a MCT core config with a mixed-precision configuration, to quantize a model with different bitwidths for different layers.
            The candidates bitwidth for quantization should be defined in the target platform model.
            In this example we use 1 image to search mixed-precision configuration:

            >>> config = mct.core.CoreConfig(mixed_precision_config=mct.core.MixedPrecisionQuantizationConfig(num_of_images=1))

            For mixed-precision set a target ResourceUtilization object:
            Create a ResourceUtilization object to limit our returned model's size. Note that this value affects only coefficients
            that should be quantized (for example, the kernel of Conv2D in Keras will be affected by this value,
            while the bias will not):

            >>> ru = mct.core.ResourceUtilization(model.count_params() * 0.75)  # About 0.75 of the model size when quantized with 8 bits.

            Pass the model, the representative dataset generator, the configuration and the target resource utilization to get a
            quantized model:

            >>> quantized_model, quantization_info = mct.ptq.keras_post_training_quantization(model, repr_datagen, ru, core_config=config)

            For more configuration options, please take a look at our `API documentation <https://sony.github.io/model_optimization/api/api_docs/modules/mixed_precision_quantization_config.html>`_.

         """

        fw_info = DEFAULT_KERAS_INFO

        KerasModelValidation(model=in_model,
                             fw_info=fw_info).validate()

        if core_config.mixed_precision_enable:
            if not isinstance(core_config.mixed_precision_config, MixedPrecisionQuantizationConfig):
                Logger.critical("Given quantization config to mixed-precision facade is not of type "
                                "MixedPrecisionQuantizationConfig. Please use keras_post_training_quantization "
                                "API, or pass a valid mixed precision configuration.")  # pragma: no cover

        tb_w = init_tensorboard_writer(fw_info)

        fw_impl = KerasImplementation()

        # Ignore returned hessian service as PTQ does not use it
        tg, bit_widths_config, _ = core_runner(in_model=in_model,
                                               representative_data_gen=representative_data_gen,
                                               core_config=core_config,
                                               fw_info=fw_info,
                                               fw_impl=fw_impl,
                                               tpc=target_platform_capabilities,
                                               target_resource_utilization=target_resource_utilization,
                                               tb_w=tb_w)

        # At this point, tg is a graph that went through substitutions (such as BN folding) and is
        # ready for quantization (namely, it holds quantization params, etc.) but the weights are
        # not quantized yet. For this reason, we use it to create a graph that acts as a "float" graph
        # for things like similarity analyzer (because the quantized and float graph should have the same
        # architecture to find the appropriate compare points for similarity computation).
        similarity_baseline_graph = copy.deepcopy(tg)

        graph_with_stats_correction = ptq_runner(tg,
                                                 representative_data_gen,
                                                 core_config,
                                                 fw_info,
                                                 fw_impl,
                                                 tb_w)

        if core_config.debug_config.analyze_similarity:
            quantized_graph = quantize_graph_weights(graph_with_stats_correction)
            analyzer_model_quantization(representative_data_gen,
                                        tb_w,
                                        similarity_baseline_graph,
                                        quantized_graph,
                                        fw_impl,
                                        fw_info)

<<<<<<< HEAD
        exportable_model, user_info = get_exportable_keras_model(tg)
        if target_platform_capabilities.tp_model.add_metadata:
            exportable_model = add_metadata(exportable_model, get_versions_dict(target_platform_capabilities))
        return exportable_model, user_info
=======
        return get_exportable_keras_model(graph_with_stats_correction)

>>>>>>> 41bdf4e8


else:
    # If tensorflow is not installed,
    # we raise an exception when trying to use these functions.
    def keras_post_training_quantization(*args, **kwargs):
        Logger.critical("Tensorflow must be installed to use keras_post_training_quantization. "
                        "The 'tensorflow' package is missing.")  # pragma: no cover<|MERGE_RESOLUTION|>--- conflicted
+++ resolved
@@ -166,15 +166,10 @@
                                         fw_impl,
                                         fw_info)
 
-<<<<<<< HEAD
-        exportable_model, user_info = get_exportable_keras_model(tg)
+        exportable_model, user_info = get_exportable_keras_model(graph_with_stats_correction)
         if target_platform_capabilities.tp_model.add_metadata:
             exportable_model = add_metadata(exportable_model, get_versions_dict(target_platform_capabilities))
         return exportable_model, user_info
-=======
-        return get_exportable_keras_model(graph_with_stats_correction)
-
->>>>>>> 41bdf4e8
 
 
 else:
