# Copyright 2023 Sony Semiconductor Israel, Inc. All rights reserved.
#
# Licensed under the Apache License, Version 2.0 (the "License");
# you may not use this file except in compliance with the License.
# You may obtain a copy of the License at
#
#     http://www.apache.org/licenses/LICENSE-2.0
#
# Unless required by applicable law or agreed to in writing, software
# distributed under the License is distributed on an "AS IS" BASIS,
# WITHOUT WARRANTIES OR CONDITIONS OF ANY KIND, either express or implied.
# See the License for the specific language governing permissions and
# limitations under the License.
# ==============================================================================
from typing import List, Dict, Tuple

from model_compression_toolkit.gptq import GradientPTQConfig
from model_compression_toolkit.core import common
from model_compression_toolkit.core.pytorch.constants import KERNEL
from model_compression_toolkit.exporter.model_wrapper.pytorch.builder.node_to_quantizer import \
    get_activation_inferable_quantizer_kwargs
from model_compression_toolkit.gptq.pytorch.quantizer.base_pytorch_gptq_quantizer import \
    BasePytorchGPTQTrainableQuantizer
from mct_quantizers import QuantizationTarget
from mct_quantizers.common.get_quantizers import get_inferable_quantizer_class
from mct_quantizers.pytorch.quantizers import BasePyTorchInferableQuantizer

from model_compression_toolkit.logger import Logger
from model_compression_toolkit.trainable_infrastructure.common.get_quantizer_config import \
    get_trainable_quantizer_weights_config
from model_compression_toolkit.qat.pytorch.quantizer.base_pytorch_qat_quantizer import BasePytorchQATTrainableQuantizer
from model_compression_toolkit.trainable_infrastructure.common.get_quantizers import \
    get_trainable_quantizer_class


def quantization_builder(n: common.BaseNode,
<<<<<<< HEAD
                         gptq_config: GradientPTQConfigV2,
                         kernel_attr: str = None
=======
                         gptq_config: GradientPTQConfig,
>>>>>>> 36f6262a
                         ) -> Tuple[Dict[str, BasePytorchQATTrainableQuantizer],
                                    List[BasePyTorchInferableQuantizer]]:
    """
    Build quantizers for a node according to its quantization configuration and
    a global NoOpQuantizeConfig object.

    Args:
        n: Node to build its QuantizeConfig.
<<<<<<< HEAD
        gptq_config (GradientPTQConfigV2): GradientPTQConfigV2 configuration.
        kernel_attr: A potential kernel attribute name to build its trainable quantizer.
=======
        gptq_config (GradientPTQConfig): GradientPTQConfigV2 configuration.
>>>>>>> 36f6262a

    Returns:
        A dictionary which maps the weights kernel attribute to a quantizer for GPTQ training.
        Note that we return a dictionary although there is only a single attribute that is being mapped to a quantizer,
        to be compatible with the quantization infrastructure template.
    """

    weights_quantizers = {}
    if kernel_attr is not None and n.is_weights_quantization_enabled(kernel_attr):
        # Only nodes with kernel attribute are trainable during GPTQ
        quant_method = n.final_weights_quantization_cfg.get_attr_config(kernel_attr).weights_quantization_method
        quantizer_class = get_trainable_quantizer_class(quant_target=QuantizationTarget.Weights,
                                                        quantizer_id=gptq_config.rounding_type,
                                                        quant_method=quant_method,
                                                        quantizer_base_class=BasePytorchGPTQTrainableQuantizer)
        weights_quantizers.update({kernel_attr: quantizer_class(get_trainable_quantizer_weights_config(n,
                                                                                                       kernel_attr),
                                                                **gptq_config.gptq_quantizer_params_override)})
    activation_quantizers = []
    if n.is_activation_quantization_enabled():
        if n.final_activation_quantization_cfg is None:
            Logger.critical(f'Can not set quantizer for a node with no final activation quantization configuration')  #
            # pragma: no cover

        quant_method = n.final_activation_quantization_cfg.activation_quantization_method

        quantizer_class = get_inferable_quantizer_class(quant_target=QuantizationTarget.Activation,
                                                        quant_method=quant_method,
                                                        quantizer_base_class=BasePyTorchInferableQuantizer)

        kwargs = get_activation_inferable_quantizer_kwargs(n.final_activation_quantization_cfg)

        activation_quantizers.append(quantizer_class(**kwargs))

    return weights_quantizers, activation_quantizers<|MERGE_RESOLUTION|>--- conflicted
+++ resolved
@@ -16,7 +16,6 @@
 
 from model_compression_toolkit.gptq import GradientPTQConfig
 from model_compression_toolkit.core import common
-from model_compression_toolkit.core.pytorch.constants import KERNEL
 from model_compression_toolkit.exporter.model_wrapper.pytorch.builder.node_to_quantizer import \
     get_activation_inferable_quantizer_kwargs
 from model_compression_toolkit.gptq.pytorch.quantizer.base_pytorch_gptq_quantizer import \
@@ -34,26 +33,17 @@
 
 
 def quantization_builder(n: common.BaseNode,
-<<<<<<< HEAD
-                         gptq_config: GradientPTQConfigV2,
+                         gptq_config: GradientPTQConfig,
                          kernel_attr: str = None
-=======
-                         gptq_config: GradientPTQConfig,
->>>>>>> 36f6262a
-                         ) -> Tuple[Dict[str, BasePytorchQATTrainableQuantizer],
-                                    List[BasePyTorchInferableQuantizer]]:
+                         ) -> Tuple[Dict[str, BasePytorchQATTrainableQuantizer], List[BasePyTorchInferableQuantizer]]:
     """
     Build quantizers for a node according to its quantization configuration and
     a global NoOpQuantizeConfig object.
 
     Args:
         n: Node to build its QuantizeConfig.
-<<<<<<< HEAD
-        gptq_config (GradientPTQConfigV2): GradientPTQConfigV2 configuration.
+        gptq_config (GradientPTQConfig): GradientPTQConfig configuration.
         kernel_attr: A potential kernel attribute name to build its trainable quantizer.
-=======
-        gptq_config (GradientPTQConfig): GradientPTQConfigV2 configuration.
->>>>>>> 36f6262a
 
     Returns:
         A dictionary which maps the weights kernel attribute to a quantizer for GPTQ training.
