# Copyright 2023 Sony Semiconductor Israel, Inc. All rights reserved.
#
# Licensed under the Apache License, Version 2.0 (the "License");
# you may not use this file except in compliance with the License.
# You may obtain a copy of the License at
#
#     http://www.apache.org/licenses/LICENSE-2.0
#
# Unless required by applicable law or agreed to in writing, software
# distributed under the License is distributed on an "AS IS" BASIS,
# WITHOUT WARRANTIES OR CONDITIONS OF ANY KIND, either express or implied.
# See the License for the specific language governing permissions and
# limitations under the License.
# ==============================================================================

import tensorflow as tf
import numpy as np

from model_compression_toolkit import RoundingType
from model_compression_toolkit import quantizers_infrastructure as qi
from model_compression_toolkit.core.common import max_power_of_two
from model_compression_toolkit.core.common.target_platform import QuantizationMethod
from model_compression_toolkit.gptq.common.gptq_constants import PTQ_THRESHOLD, SCALE_PTQ, N_EPOCHS, \
    MAX_ITERATIONS_DEFAULT, SOFT_ROUNDING_GAMMA, SOFT_ROUNDING_ZETA, SOFT_ROUNDING_BETA, GPTQ_ITER, AUXVAR
from model_compression_toolkit.gptq.keras.quantizer import quant_utils as qutils
from typing import Dict, Any, Tuple
from model_compression_toolkit.core.common.constants import THRESHOLD, MIN_THRESHOLD
from model_compression_toolkit.core.common.logger import Logger
from model_compression_toolkit.gptq.keras.quantizer.base_keras_gptq_quantizer import BaseKerasGPTQTrainableQuantizer
from model_compression_toolkit.gptq.keras.quantizer.quant_utils import power_of_two_max, clip, calculate_delta
from model_compression_toolkit.quantizers_infrastructure import TrainableQuantizerWeightsConfig
from model_compression_toolkit.quantizers_infrastructure.inferable_infrastructure.common.base_inferable_quantizer import mark_quantizer
from model_compression_toolkit.quantizers_infrastructure.trainable_infrastructure.common.quant_utils import \
    get_threshold_reshape_shape
from model_compression_toolkit.quantizers_infrastructure.trainable_infrastructure.common.base_trainable_quantizer import VariableGroup


def soft_rounding_symmetric_quantizer(input_tensor: tf.Tensor,
                                      auxvar_tensor: tf.Variable,
                                      threshold_tensor: tf.Tensor,
                                      num_bits: int,
                                      signed: bool,
                                      power_of_two: bool) -> tf.Tensor:
    """
    Quantize a tensor symmetrically for GPTQ quantizers.

    Args:
        input_tensor: Tensor to quantize. values of this tensor are not changed during gptq.
        auxvar_tensor: Tensor that manifests the bit shift of the quantized weights due to gptq training.
        threshold_tensor: Tensor with values to compute the threshold.
        num_bits: Num of bits to use.
        signed: Signedness of the quantization range.
        power_of_two: Whether the threshold should be constrained or not.

    Returns:
        A quantized tensor.
    """

    if power_of_two:
        threshold_tensor = power_of_two_max(threshold_tensor)
    delta = calculate_delta(threshold_tensor, num_bits, signed)
    input_tensor = tf.stop_gradient(input_tensor)
    input_tensor_int = tf.floor(input_tensor / delta)
    tensor_q = input_tensor_int + auxvar_tensor
    min_int = -int(signed) * (2 ** (num_bits - int(signed)))
    max_int = (2 ** (num_bits - int(signed))) - 1
    return delta * clip(tensor_q, max_val=max_int, min_val=min_int)


@mark_quantizer(quantization_target=qi.QuantizationTarget.Weights,
                quantization_method=[QuantizationMethod.POWER_OF_TWO, QuantizationMethod.SYMMETRIC],
                quantizer_type=RoundingType.SoftQuantizer)
class SymmetricSoftRoundingGPTQ(BaseKerasGPTQTrainableQuantizer):
    """
    Trainable symmetric quantizer to optimize the rounding of the quantized values using a soft quantization method.
    """

    def __init__(self,
                 quantization_config: TrainableQuantizerWeightsConfig,
                 quantization_parameter_learning: bool = False):
        """
        Initialize a SymmetricSoftRoundingGPTQ object with parameters to use
        for the quantization.

        Args:
            quantization_config: Trainable weights quantizer config.
            quantization_parameter_learning: Whether to train the quantization threshold.
        """
        super().__init__(quantization_config)
        self.num_bits = quantization_config.weights_n_bits
        self.per_channel = quantization_config.weights_per_channel_threshold

        threshold_values = quantization_config.weights_quantization_params[THRESHOLD]
        self.threshold_shape = np.asarray(threshold_values).shape
        self.threshold_values = np.reshape(np.asarray(threshold_values), [-1]) if self.per_channel else np.asarray(
            threshold_values)

        self.quantization_axis = quantization_config.weights_channels_axis
        self.power_of_two = quantization_config.weights_quantization_method == QuantizationMethod.POWER_OF_TWO
        self.quantization_parameter_learning = quantization_parameter_learning
        self.num_channels = len(self.threshold_values) if self.per_channel else 1

        # gamma and zeta are stretch parameters for computing the rectified sigmoind function.
        # See: https://arxiv.org/pdf/2004.10568.pdf
        self.gamma = SOFT_ROUNDING_GAMMA
        self.zeta = SOFT_ROUNDING_ZETA

<<<<<<< HEAD
        self.quantizer_parameters = {}
=======
        # Initializing the temperature decay according to the number of expected gradient steps
        init_decay = MAX_ITERATIONS_DEFAULT if n_batches is None else n_epochs * n_batches
        self.linear_decay = LinearTempDecay(init_decay)
>>>>>>> 99a264c2

    def initialize_quantization(self,
                                tensor_shape: Any,
                                name: str,
                                layer: Any):
        """
        Add quantizer parameters to the quantizer parameters dictionary

        Args:
            tensor_shape: tensor shape of the quantized tensor.
            name: Tensor name.
            layer: Layer to quantize.
        """

        if self.per_channel:
            reshape_shape = get_threshold_reshape_shape(tensor_shape,
                                                        quant_axis=self.quantization_axis,
                                                        quant_axis_dim=self.num_channels)
        else:
            reshape_shape = [self.num_channels]

        ar_iter = layer.add_weight(
            f"{name}_{GPTQ_ITER}",
            shape=(),
            initializer=tf.keras.initializers.Constant(0.0),
            trainable=False)

        ptq_threshold_tensor = layer.add_weight(
            f"{name}_{PTQ_THRESHOLD}",
            shape=reshape_shape,
            initializer=tf.keras.initializers.Constant(1.0),
            trainable=False)
        ptq_threshold_tensor.assign(self.threshold_values.reshape(reshape_shape))

        w = getattr(layer.layer, name)
        auxvar_tensor = layer.add_weight(
            f"{name}_{AUXVAR}",
            shape=list(w.shape),
            initializer=tf.keras.initializers.Constant(0.0),
            trainable=True)

        delta = qutils.calculate_delta(ptq_threshold_tensor, self.num_bits, signed=True)
        w_floor = tf.floor(w / delta)
        rest = (w / delta) - w_floor  # rest of rounding [0, 1)
        # Note that (rest - self.gamma) can't be zero since rest is positive and gamma is negative, so the division
        # is safe
        alpha = -qutils.safe_log((self.zeta - self.gamma) / (rest - self.gamma) - 1, 1e-16)  # => sigmoid(alpha) = rest

        auxvar_tensor.assign(alpha)

        # Add quantization variables
        self.add_quantizer_variable(AUXVAR, auxvar_tensor, VariableGroup.WEIGHTS)
        self.add_quantizer_variable(PTQ_THRESHOLD, ptq_threshold_tensor, VariableGroup.QPARAMS)
        self.add_quantizer_variable(GPTQ_ITER, ar_iter, VariableGroup.QPARAMS)

        if self.quantization_parameter_learning and not self.power_of_two:
            scale = layer.add_weight(
                f"{name}_{SCALE_PTQ}",
                shape=self.num_channels,
                initializer=tf.keras.initializers.Constant(1.0),
                trainable=True)
            self.add_quantizer_variable(SCALE_PTQ, scale, VariableGroup.QPARAMS)



    def get_aux_variable(self) -> List[tf.Tensor]:
        """
        This function return a list with the quantizer's quantization auxiliary variables.

        Returns: A list with the quantization auxiliary variables.

        """
        return [self.quantizer_parameters[AUXVAR]]

    def get_soft_targets(self) -> tf.Tensor:
        """
        Computes the rectified sigmoid function for the quantization target parameters.

        Returns:
            A tensor with the soft rounding targets values.

        """
        return qutils.clip(
            tf.sigmoid(self.get_quantizer_variable(AUXVAR)) * (self.zeta - self.gamma) + self.gamma, 1, 0)

<<<<<<< HEAD
=======

>>>>>>> 99a264c2
    def __call__(self,
                 inputs: tf.Tensor,
                 training: bool):
        """
        Quantize a tensor.

        Args:
            inputs: Input tensor to quantize.
            training: Whether the graph is in training mode.

        Returns:
            The quantized tensor.
        """

        self.ar_iter = self.get_quantizer_variable(GPTQ_ITER)
        ptq_threshold_tensor = self.get_quantizer_variable(PTQ_THRESHOLD)

        if self.per_channel:
            reshape_shape = get_threshold_reshape_shape(inputs.shape,
                                                        quant_axis=self.quantization_axis,
                                                        quant_axis_dim=-1)

            ##########################################################
            # Calculate soft rounding targets and optimized threshold
            ##########################################################
            ptq_threshold_tensor_hat = tf.reshape(ptq_threshold_tensor, reshape_shape)
            aux_var = self.get_soft_targets()

            #####################################################
            # Soft Rounding
            #####################################################
            if training:
                self.ar_iter.assign_add(1.0)
            else:
                aux_var = tf.cast(tf.math.greater_equal(aux_var, 0.5), tf.float32)

            #####################################################
            # Quantized Input
            #####################################################
            q_tensor = soft_rounding_symmetric_quantizer(input_tensor=inputs,
                                                         auxvar_tensor=aux_var,
                                                         threshold_tensor=ptq_threshold_tensor_hat,
                                                         num_bits=self.num_bits,
                                                         signed=True,
                                                         power_of_two=self.power_of_two)

            if self.quantization_parameter_learning and not self.power_of_two:
                scale = tf.reshape(self.get_quantizer_variable(SCALE_PTQ), reshape_shape)
                q_tensor *= scale

            return q_tensor
        else:
            return soft_rounding_symmetric_quantizer(input_tensor=inputs,
                                                     auxvar_tensor=self.quantizer_parameters[AUXVAR]['var'],
                                                     threshold_tensor=ptq_threshold_tensor.value(),
                                                     num_bits=self.num_bits,
                                                     signed=True,
                                                     power_of_two=self.power_of_two)

    def get_quant_config(self) -> Dict[str, np.ndarray]:
        """
        Returns the config used to edit NodeQuantizationConfig after GPTQ retraining

        Returns:
            A dictionary of attributes the quantize_config retraining has changed during GPTQ retraining.
            Keys must match NodeQuantizationConfig attributes
        """

        if self.power_of_two:
            old_threshold = self.get_quantizer_variable(PTQ_THRESHOLD)
            old_threshold = max_power_of_two(old_threshold, MIN_THRESHOLD)

        else:
            old_threshold = self.get_quantizer_variable(PTQ_THRESHOLD)
            if self.quantization_parameter_learning:
                scale = tf.reshape(self.get_quantizer_variable(SCALE_PTQ), self.threshold_shape)
                old_threshold = old_threshold * scale
            old_threshold = old_threshold.numpy()
        old_threshold = old_threshold.reshape(self.threshold_shape)
        return {THRESHOLD: old_threshold}<|MERGE_RESOLUTION|>--- conflicted
+++ resolved
@@ -105,13 +105,7 @@
         self.gamma = SOFT_ROUNDING_GAMMA
         self.zeta = SOFT_ROUNDING_ZETA
 
-<<<<<<< HEAD
         self.quantizer_parameters = {}
-=======
-        # Initializing the temperature decay according to the number of expected gradient steps
-        init_decay = MAX_ITERATIONS_DEFAULT if n_batches is None else n_epochs * n_batches
-        self.linear_decay = LinearTempDecay(init_decay)
->>>>>>> 99a264c2
 
     def initialize_quantization(self,
                                 tensor_shape: Any,
@@ -175,17 +169,6 @@
                 trainable=True)
             self.add_quantizer_variable(SCALE_PTQ, scale, VariableGroup.QPARAMS)
 
-
-
-    def get_aux_variable(self) -> List[tf.Tensor]:
-        """
-        This function return a list with the quantizer's quantization auxiliary variables.
-
-        Returns: A list with the quantization auxiliary variables.
-
-        """
-        return [self.quantizer_parameters[AUXVAR]]
-
     def get_soft_targets(self) -> tf.Tensor:
         """
         Computes the rectified sigmoid function for the quantization target parameters.
@@ -197,10 +180,6 @@
         return qutils.clip(
             tf.sigmoid(self.get_quantizer_variable(AUXVAR)) * (self.zeta - self.gamma) + self.gamma, 1, 0)
 
-<<<<<<< HEAD
-=======
-
->>>>>>> 99a264c2
     def __call__(self,
                  inputs: tf.Tensor,
                  training: bool):
