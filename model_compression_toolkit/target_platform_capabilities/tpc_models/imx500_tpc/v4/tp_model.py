# Copyright 2024 Sony Semiconductor Israel, Inc. All rights reserved.
#
# Licensed under the Apache License, Version 2.0 (the "License");
# you may not use this file except in compliance with the License.
# You may obtain a copy of the License at
#
#     http://www.apache.org/licenses/LICENSE-2.0
#
# Unless required by applicable law or agreed to in writing, software
# distributed under the License is distributed on an "AS IS" BASIS,
# WITHOUT WARRANTIES OR CONDITIONS OF ANY KIND, either express or implied.
# See the License for the specific language governing permissions and
# limitations under the License.
# ==============================================================================
from typing import List, Tuple

import model_compression_toolkit as mct
import model_compression_toolkit.target_platform_capabilities.schema.v1 as schema
from model_compression_toolkit.constants import FLOAT_BITWIDTH
from model_compression_toolkit.target_platform_capabilities.constants import KERNEL_ATTR, BIAS_ATTR, WEIGHTS_N_BITS, \
    IMX500_TP_MODEL
from model_compression_toolkit.target_platform_capabilities.schema.mct_current_schema import TargetPlatformModel, \
    Signedness, \
    AttributeQuantizationConfig, OpQuantizationConfig

tp = mct.target_platform

OPSET_NO_QUANTIZATION = "NoQuantization"
OPSET_QUANTIZATION_PRESERVING = "QuantizationPreserving"
OPSET_DIMENSION_MANIPULATION_OPS_WITH_WEIGHTS = "DimensionManipulationOpsWithWeights"
OPSET_DIMENSION_MANIPULATION_OPS = "DimensionManipulationOps"
OPSET_SPLIT_OPS = "SplitOps"
OPSET_MERGE_OPS = "MergeOps"
OPSET_CONV = "Conv"
OPSET_FULLY_CONNECTED = "FullyConnected"
OPSET_BATCH_NORM = "BatchNorm"
OPSET_ANY_RELU = "AnyReLU"
OPSET_ADD = "Add"
OPSET_SUB = "Sub"
OPSET_MUL = "Mul"
OPSET_DIV = "Div"
OPSET_MIN_MAX = "MinMax"
OPSET_PRELU = "PReLU"
OPSET_SWISH = "Swish"
OPSET_SIGMOID = "Sigmoid"
OPSET_TANH = "Tanh"
OPSET_GELU = "Gelu"
OPSET_HARDSIGMOID = "HardSigmoid"
OPSET_HARDSWISH = "HardSwish"


def get_tp_model() -> TargetPlatformModel:
    """
    A method that generates a default target platform model, with base 8-bit quantization configuration and 8, 4, 2
    bits configuration list for mixed-precision quantization.
    NOTE: in order to generate a target platform model with different configurations but with the same Operators Sets
    (for tests, experiments, etc.), use this method implementation as a test-case, i.e., override the
    'get_op_quantization_configs' method and use its output to call 'generate_tp_model' with your configurations.
    This version enables metadata by default.

    Returns: A TargetPlatformModel object.

    """
    base_config, mixed_precision_cfg_list, default_config = get_op_quantization_configs()
    return generate_tp_model(default_config=default_config,
                             base_config=base_config,
                             mixed_precision_cfg_list=mixed_precision_cfg_list,
                             name='imx500_tp_model')


def get_op_quantization_configs() -> \
        Tuple[OpQuantizationConfig, List[OpQuantizationConfig], OpQuantizationConfig]:
    """
    Creates a default configuration object for 8-bit quantization, to be used to set a default TargetPlatformModel.
    In addition, creates a default configuration objects list (with 8, 4 and 2 bit quantization) to be used as
    default configuration for mixed-precision quantization.

    Returns: An OpQuantizationConfig config object and a list of OpQuantizationConfig objects.

    """

    # TODO: currently, we don't want to quantize any attribute but the kernel by default,
    #  to preserve the current behavior of MCT, so quantization is disabled for all other attributes.
    #  Other quantization parameters are set to what we eventually want to quantize by default
    #  when we enable multi-attributes quantization - THIS NEED TO BE MODIFIED IN ALL TP MODELS!

    # define a default quantization config for all non-specified weights attributes.
    default_weight_attr_config = AttributeQuantizationConfig(
        weights_quantization_method=tp.QuantizationMethod.POWER_OF_TWO,
        weights_n_bits=8,
        weights_per_channel_threshold=False,
        enable_weights_quantization=False,
        # TODO: this will changed to True once implementing multi-attributes quantization
        lut_values_bitwidth=None)

    # define a quantization config to quantize the kernel (for layers where there is a kernel attribute).
    kernel_base_config = AttributeQuantizationConfig(
        weights_quantization_method=tp.QuantizationMethod.SYMMETRIC,
        weights_n_bits=8,
        weights_per_channel_threshold=True,
        enable_weights_quantization=True,
        lut_values_bitwidth=None)

    # define a quantization config to quantize the bias (for layers where there is a bias attribute).
    bias_config = AttributeQuantizationConfig(
        weights_quantization_method=tp.QuantizationMethod.POWER_OF_TWO,
        weights_n_bits=FLOAT_BITWIDTH,
        weights_per_channel_threshold=False,
        enable_weights_quantization=False,
        lut_values_bitwidth=None)

    # Create a quantization config.
    # A quantization configuration defines how an operator
    # should be quantized on the modeled hardware:

    # We define a default config for operation without kernel attribute.
    # This is the default config that should be used for non-linear operations.
    eight_bits_default = OpQuantizationConfig(
        default_weight_attr_config=default_weight_attr_config,
        attr_weights_configs_mapping={},
        activation_quantization_method=tp.QuantizationMethod.POWER_OF_TWO,
        activation_n_bits=8,
        supported_input_activation_n_bits=8,
        enable_activation_quantization=True,
        quantization_preserving=False,
        fixed_scale=None,
        fixed_zero_point=None,
        simd_size=32,
        signedness=Signedness.AUTO)

    # We define an 8-bit config for linear operations quantization, that include a kernel and bias attributes.
    linear_eight_bits = OpQuantizationConfig(
        default_weight_attr_config=default_weight_attr_config,
        attr_weights_configs_mapping={KERNEL_ATTR: kernel_base_config, BIAS_ATTR: bias_config},
        activation_quantization_method=tp.QuantizationMethod.POWER_OF_TWO,
        activation_n_bits=8,
        supported_input_activation_n_bits=8,
        enable_activation_quantization=True,
        quantization_preserving=False,
        fixed_scale=None,
        fixed_zero_point=None,
        simd_size=32,
        signedness=Signedness.AUTO)

    # To quantize a model using mixed-precision, create
    # a list with more than one OpQuantizationConfig.
    # In this example, we quantize some operations' weights
    # using 2, 4 or 8 bits, and when using 2 or 4 bits, it's possible
    # to quantize the operations' activations using LUT.
    four_bits = linear_eight_bits.clone_and_edit(attr_to_edit={KERNEL_ATTR: {WEIGHTS_N_BITS: 4}},
                                                 simd_size=linear_eight_bits.simd_size * 2)
    two_bits = linear_eight_bits.clone_and_edit(attr_to_edit={KERNEL_ATTR: {WEIGHTS_N_BITS: 2}},
                                                simd_size=linear_eight_bits.simd_size * 4)

    mixed_precision_cfg_list = [linear_eight_bits, four_bits, two_bits]

    return linear_eight_bits, mixed_precision_cfg_list, eight_bits_default


def generate_tp_model(default_config: OpQuantizationConfig,
                      base_config: OpQuantizationConfig,
                      mixed_precision_cfg_list: List[OpQuantizationConfig],
                      name: str) -> TargetPlatformModel:
    """
    Generates TargetPlatformModel with default defined Operators Sets, based on the given base configuration and
    mixed-precision configurations options list.

    Args
        default_config: A default OpQuantizationConfig to set as the TP model default configuration.
        base_config: An OpQuantizationConfig to set as the TargetPlatformModel base configuration for mixed-precision purposes only.
        mixed_precision_cfg_list: A list of OpQuantizationConfig to be used as the TP model mixed-precision
            quantization configuration options.
        name: The name of the TargetPlatformModel.

    Returns: A TargetPlatformModel object.

    """
    # Create a QuantizationConfigOptions, which defines a set
    # of possible configurations to consider when quantizing a set of operations (in mixed-precision, for example).
    # If the QuantizationConfigOptions contains only one configuration,
    # this configuration will be used for the operation quantization:
    default_configuration_options = schema.QuantizationConfigOptions(quantization_configurations=tuple([default_config]))
    default_config_input16 = default_config.clone_and_edit(supported_input_activation_n_bits=(8, 16))
    default_config_options_16bit = schema.QuantizationConfigOptions(quantization_configurations=tuple([default_config_input16,
                                                                     default_config_input16.clone_and_edit(
                                                                         activation_n_bits=16,
                                                                         signedness=Signedness.SIGNED)]),
                                                                    base_config=default_config_input16)

    qpreseving_config = default_config.clone_and_edit(enable_activation_quantization=False,
                                                      quantization_preserving=True,
                                                      supported_input_activation_n_bits=(8, 16))
<<<<<<< HEAD
    qpreseving_config_options = schema.QuantizationConfigOptions(quantization_configurations=tuple([qpreseving_config,
=======
    qpreseving_config_options = schema.QuantizationConfigOptions(tuple([qpreseving_config,
>>>>>>> dcbfc5cf
                                                                        qpreseving_config.clone_and_edit(
                                                                            activation_n_bits=16,
                                                                            signedness=Signedness.SIGNED)]),
                                                                 base_config=qpreseving_config)

    # Create a QuantizationConfigOptions for quantizing constants in functional ops.
    # Constant configuration is similar to the default eight bit configuration except for PoT
    # quantization method for the constant.
    # Since the constants are not named attributes of the layer, we use the default_weight_attr_config to
    # define the desired quantization properties for them.
    const_config = default_config.clone_and_edit(
        default_weight_attr_config=default_config.default_weight_attr_config.clone_and_edit(
            enable_weights_quantization=True, weights_per_channel_threshold=True,
            weights_quantization_method=tp.QuantizationMethod.POWER_OF_TWO))
    const_configuration_options = schema.QuantizationConfigOptions(quantization_configurations=tuple([const_config]))

    # 16 bits inputs and outputs. Currently, only defined for consts since they are used in operators that
    # support 16 bit as input and output.
    const_config_input16 = const_config.clone_and_edit(
        supported_input_activation_n_bits=(8, 16))
    const_config_input16_output16 = const_config_input16.clone_and_edit(
        activation_n_bits=16, signedness=Signedness.SIGNED)
    const_configuration_options_inout16 = schema.QuantizationConfigOptions(
        quantization_configurations=tuple([const_config_input16_output16,
                                           const_config_input16]),
        base_config=const_config_input16)

    const_config_input16_per_tensor = const_config.clone_and_edit(
        supported_input_activation_n_bits=(8, 16),
        default_weight_attr_config=default_config.default_weight_attr_config.clone_and_edit(
            enable_weights_quantization=True, weights_per_channel_threshold=False,
            weights_quantization_method=tp.QuantizationMethod.POWER_OF_TWO)
    )
    const_config_input16_output16_per_tensor = const_config_input16_per_tensor.clone_and_edit(
        activation_n_bits=16, signedness=Signedness.SIGNED)
    const_configuration_options_inout16_per_tensor = schema.QuantizationConfigOptions(quantization_configurations=tuple(
        [const_config_input16_output16_per_tensor,
         const_config_input16_per_tensor]),
        base_config=const_config_input16_per_tensor)

    qpreserving_const_config = const_config.clone_and_edit(enable_activation_quantization=False,
                                                           quantization_preserving=True,
                                                           default_weight_attr_config=const_config.default_weight_attr_config.clone_and_edit(
                                                               weights_per_channel_threshold=False))
    qpreserving_const_config_options = schema.QuantizationConfigOptions(quantization_configurations=tuple([qpreserving_const_config]))

    mp_cfg_list_16bit = [mp_cfg.clone_and_edit(activation_n_bits=16, signedness=Signedness.SIGNED)
                         for mp_cfg in mixed_precision_cfg_list]

    # Create Mixed-Precision quantization configuration options from the given list of OpQuantizationConfig objects
    mixed_precision_configuration_options = schema.QuantizationConfigOptions(quantization_configurations=tuple(
        mixed_precision_cfg_list + mp_cfg_list_16bit),
        base_config=base_config)

    # Create an OperatorsSet to represent a set of operations.
    # Each OperatorsSet has a unique label.
    # If a quantization configuration options is passed, these options will
    # be used for operations that will be attached to this set's label.
    # Otherwise, it will be a configure-less set (used in fusing):
    operator_set = []
    fusing_patterns = []
    # May suit for operations like: Dropout, Reshape, etc.
    operator_set.append(schema.OperatorsSet(name=OPSET_NO_QUANTIZATION,
                                            qc_options=default_configuration_options.clone_and_edit(
                                                enable_activation_quantization=False)
                                            .clone_and_edit_weight_attribute(enable_weights_quantization=False)))
    operator_set.append(schema.OperatorsSet(name=OPSET_QUANTIZATION_PRESERVING,
                                            qc_options=default_configuration_options.clone_and_edit(
                                                enable_activation_quantization=False,
                                                quantization_preserving=True)
                                            .clone_and_edit_weight_attribute(enable_weights_quantization=False)))
    operator_set.append(
        schema.OperatorsSet(name=OPSET_DIMENSION_MANIPULATION_OPS_WITH_WEIGHTS,
                            qc_options=qpreserving_const_config_options))
    operator_set.append(schema.OperatorsSet(name=OPSET_DIMENSION_MANIPULATION_OPS,
                                            qc_options=default_configuration_options.clone_and_edit(
                                                enable_activation_quantization=False,
                                                quantization_preserving=True,
                                                supported_input_activation_n_bits=(8, 16))
                                            .clone_and_edit_weight_attribute(enable_weights_quantization=False)))
<<<<<<< HEAD
    operator_set.append(schema.OperatorsSet(name=OPSET_SPLIT_OPS, qc_options=qpreseving_config_options))
    operator_set.append(schema.OperatorsSet(name=OPSET_MERGE_OPS, qc_options=const_configuration_options_inout16_per_tensor))
=======
    operator_set.append(schema.OperatorsSet(OPSET_SPLIT_OPS, qpreseving_config_options))
    operator_set.append(schema.OperatorsSet(OPSET_MERGE_OPS, const_configuration_options_inout16_per_tensor))
>>>>>>> dcbfc5cf

    # Define operator sets that use mixed_precision_configuration_options:
    conv = schema.OperatorsSet(name=OPSET_CONV, qc_options=mixed_precision_configuration_options)
    fc = schema.OperatorsSet(name=OPSET_FULLY_CONNECTED, qc_options=mixed_precision_configuration_options)

    operator_set.append(schema.OperatorsSet(name=OPSET_BATCH_NORM, qc_options=default_config_options_16bit))

    # Note: Operations sets without quantization configuration are useful for creating fusing patterns
    any_relu = schema.OperatorsSet(name=OPSET_ANY_RELU, qc_options=default_config_options_16bit)
    add = schema.OperatorsSet(name=OPSET_ADD, qc_options=const_configuration_options_inout16)
    sub = schema.OperatorsSet(name=OPSET_SUB, qc_options=const_configuration_options_inout16)
    mul = schema.OperatorsSet(name=OPSET_MUL, qc_options=const_configuration_options_inout16)
    div = schema.OperatorsSet(name=OPSET_DIV, qc_options=const_configuration_options)
    min_max = schema.OperatorsSet(name=OPSET_MIN_MAX, qc_options=const_configuration_options_inout16)
    prelu = schema.OperatorsSet(name=OPSET_PRELU, qc_options=default_config_options_16bit)
    swish = schema.OperatorsSet(name=OPSET_SWISH, qc_options=default_config_options_16bit)
    sigmoid = schema.OperatorsSet(name=OPSET_SIGMOID, qc_options=default_config_options_16bit)
    tanh = schema.OperatorsSet(name=OPSET_TANH, qc_options=default_config_options_16bit)
    gelu = schema.OperatorsSet(name=OPSET_GELU, qc_options=default_config_options_16bit)
    hardsigmoid = schema.OperatorsSet(name=OPSET_HARDSIGMOID, qc_options=default_config_options_16bit)
    hardswish = schema.OperatorsSet(name=OPSET_HARDSWISH, qc_options=default_config_options_16bit)

    operator_set.extend(
        [conv, fc, any_relu, add, sub, mul, div, prelu, swish, sigmoid, tanh, min_max, gelu, hardsigmoid, hardswish])
    # Combine multiple operators into a single operator to avoid quantization between
    # them. To do this we define fusing patterns using the OperatorsSets that were created.
    # To group multiple sets with regard to fusing, an OperatorSetConcat can be created
    activations_after_conv_to_fuse = schema.OperatorSetConcat(operators_set=[any_relu, swish, prelu, sigmoid,
                                                               tanh, gelu, hardswish, hardsigmoid])
    activations_after_fc_to_fuse = schema.OperatorSetConcat(operators_set=[any_relu, swish, sigmoid, tanh, gelu,
                                                             hardswish, hardsigmoid])
    any_binary = schema.OperatorSetConcat(operators_set=[add, sub, mul, div])

    # ------------------- #
    # Fusions
    # ------------------- #
    fusing_patterns.append(schema.Fusing(operator_groups=(conv, activations_after_conv_to_fuse)))
    fusing_patterns.append(schema.Fusing(operator_groups=(fc, activations_after_fc_to_fuse)))
    fusing_patterns.append(schema.Fusing(operator_groups=(any_binary, any_relu)))

    # Create a TargetPlatformModel and set its default quantization config.
    # This default configuration will be used for all operations
    # unless specified otherwise (see OperatorsSet, for example):
    generated_tpm = schema.TargetPlatformModel(
        default_qco=default_configuration_options,
        tpc_minor_version=4,
        tpc_patch_version=0,
        tpc_platform_type=IMX500_TP_MODEL,
        operator_set=tuple(operator_set),
        fusing_patterns=tuple(fusing_patterns),
        add_metadata=True,
        name=name,
        is_simd_padding=True)

    return generated_tpm<|MERGE_RESOLUTION|>--- conflicted
+++ resolved
@@ -190,11 +190,8 @@
     qpreseving_config = default_config.clone_and_edit(enable_activation_quantization=False,
                                                       quantization_preserving=True,
                                                       supported_input_activation_n_bits=(8, 16))
-<<<<<<< HEAD
+
     qpreseving_config_options = schema.QuantizationConfigOptions(quantization_configurations=tuple([qpreseving_config,
-=======
-    qpreseving_config_options = schema.QuantizationConfigOptions(tuple([qpreseving_config,
->>>>>>> dcbfc5cf
                                                                         qpreseving_config.clone_and_edit(
                                                                             activation_n_bits=16,
                                                                             signedness=Signedness.SIGNED)]),
@@ -275,13 +272,9 @@
                                                 quantization_preserving=True,
                                                 supported_input_activation_n_bits=(8, 16))
                                             .clone_and_edit_weight_attribute(enable_weights_quantization=False)))
-<<<<<<< HEAD
+
     operator_set.append(schema.OperatorsSet(name=OPSET_SPLIT_OPS, qc_options=qpreseving_config_options))
     operator_set.append(schema.OperatorsSet(name=OPSET_MERGE_OPS, qc_options=const_configuration_options_inout16_per_tensor))
-=======
-    operator_set.append(schema.OperatorsSet(OPSET_SPLIT_OPS, qpreseving_config_options))
-    operator_set.append(schema.OperatorsSet(OPSET_MERGE_OPS, const_configuration_options_inout16_per_tensor))
->>>>>>> dcbfc5cf
 
     # Define operator sets that use mixed_precision_configuration_options:
     conv = schema.OperatorsSet(name=OPSET_CONV, qc_options=mixed_precision_configuration_options)
