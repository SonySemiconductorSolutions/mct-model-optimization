--- conflicted
+++ resolved
@@ -98,11 +98,7 @@
             OperatorSetNames.L2NORM: [LayerFilterParams(torch.nn.functional.normalize,
                                                         Eq('p', 2) | Eq('p', None))],
             OperatorSetNames.SSD_POST_PROCESS: [],  # no such operator in pytorch
-<<<<<<< HEAD
-            OperatorSetNames.COMBINED_NON_MAX_SUPPRESSION: [MulticlassNMS, MulticlassNMSWithIndices]
-=======
-            OperatorSetNames.COMBINED_NON_MAX_SUPPRESSION: [],  # no such operator in pytorch
->>>>>>> 2d5b07f1
+            OperatorSetNames.COMBINED_NON_MAX_SUPPRESSION: [MulticlassNMS, MulticlassNMSWithIndices],
         }
 
         pytorch_linear_attr_mapping = {KERNEL_ATTR: DefaultDict(default_value=PYTORCH_KERNEL),
