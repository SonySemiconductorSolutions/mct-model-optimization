# Copyright 2023 Sony Semiconductor Israel, Inc. All rights reserved.
#
# Licensed under the Apache License, Version 2.0 (the "License");
# you may not use this file except in compliance with the License.
# You may obtain a copy of the License at
#
#     http://www.apache.org/licenses/LICENSE-2.0
#
# Unless required by applicable law or agreed to in writing, software
# distributed under the License is distributed on an "AS IS" BASIS,
# WITHOUT WARRANTIES OR CONDITIONS OF ANY KIND, either express or implied.
# See the License for the specific language governing permissions and
# limitations under the License.
# ==============================================================================
from abc import abstractmethod

import numpy as np

<<<<<<< HEAD
from model_compression_toolkit.core.common.target_platform import QuantizationMethod
from model_compression_toolkit.quantizers_infrastructure.common.base_inferable_quantizer import mark_quantizer
from model_compression_toolkit.quantizers_infrastructure.keras.inferable_quantizers.base_uniform_inferable_quantizer \
    import \
    BaseUniformInferableQuantizer


@mark_quantizer(quantization_target=None,
                quantization_method=[QuantizationMethod.SYMMETRIC],
                quantizer_type=None)
class BaseSymmetricInferableQuantizer(BaseUniformInferableQuantizer):

    def __init__(self,
                 num_bits: int,
                 threshold: np.ndarray,
                 signed: bool):
        """
        Initialize the quantizer with the specified parameters.

        Args:
            num_bits: number of bits to use for quantization
            threshold: threshold for quantizing weights
            signed: whether or not to use signed quantization
        """
=======
from model_compression_toolkit.core.common.constants import FOUND_TF
from model_compression_toolkit.quantizers_infrastructure.common.base_inferable_quantizer import QuantizationTarget


if FOUND_TF:
    from model_compression_toolkit.quantizers_infrastructure.keras.inferable_quantizers\
        .base_uniform_inferable_quantizer \
        import \
        BaseUniformInferableQuantizer

    class BaseSymmetricInferableQuantizer(BaseUniformInferableQuantizer):

        def __init__(self,
                     num_bits: int,
                     threshold: np.ndarray,
                     signed: bool,
                     quantization_target: QuantizationTarget):
            """
            Initialize the quantizer with the specified parameters.
>>>>>>> bfd5047e

            Args:
                num_bits: number of bits to use for quantization
                threshold: threshold for quantizing weights
                signed: whether or not to use signed quantization
                quantization_target: An enum which selects the quantizer tensor type: activation or weights.
            """

            if not isinstance(threshold, np.ndarray):
                threshold = np.asarray(threshold)

            self.signed = signed
            self.threshold = threshold

<<<<<<< HEAD
        super(BaseSymmetricInferableQuantizer, self).__init__(min_range=min_range,
                                                              max_range=max_range,
                                                              num_bits=num_bits)
=======
            delta = threshold / (2 ** (num_bits - int(signed)))
            min_range = -threshold if signed else 0
            max_range = threshold - delta
>>>>>>> bfd5047e

            super(BaseSymmetricInferableQuantizer, self).__init__(quantization_target=quantization_target,
                                                                  min_range=min_range,
                                                                  max_range=max_range,
                                                                  num_bits=num_bits)

        @abstractmethod
        def get_config(self):
            """
            Return a dictionary with the configuration of the quantizer.
            """
            raise NotImplemented(f'{self.__class__.__name__} did not implement get_config')  # pragma: no cover
else:

    class BaseSymmetricInferableQuantizer:
        def __init__(self, *args, **kwargs):
            raise Exception('Installing tensorflow and tensorflow_model_optimization is mandatory '
                            'when using BaseSymmetricInferableQuantizer. '
                            'Could not find Tensorflow package.')<|MERGE_RESOLUTION|>--- conflicted
+++ resolved
@@ -16,58 +16,31 @@
 
 import numpy as np
 
-<<<<<<< HEAD
+from model_compression_toolkit.core.common.constants import FOUND_TF
 from model_compression_toolkit.core.common.target_platform import QuantizationMethod
 from model_compression_toolkit.quantizers_infrastructure.common.base_inferable_quantizer import mark_quantizer
-from model_compression_toolkit.quantizers_infrastructure.keras.inferable_quantizers.base_uniform_inferable_quantizer \
-    import \
-    BaseUniformInferableQuantizer
-
-
-@mark_quantizer(quantization_target=None,
-                quantization_method=[QuantizationMethod.SYMMETRIC],
-                quantizer_type=None)
-class BaseSymmetricInferableQuantizer(BaseUniformInferableQuantizer):
-
-    def __init__(self,
-                 num_bits: int,
-                 threshold: np.ndarray,
-                 signed: bool):
-        """
-        Initialize the quantizer with the specified parameters.
-
-        Args:
-            num_bits: number of bits to use for quantization
-            threshold: threshold for quantizing weights
-            signed: whether or not to use signed quantization
-        """
-=======
-from model_compression_toolkit.core.common.constants import FOUND_TF
-from model_compression_toolkit.quantizers_infrastructure.common.base_inferable_quantizer import QuantizationTarget
-
 
 if FOUND_TF:
     from model_compression_toolkit.quantizers_infrastructure.keras.inferable_quantizers\
-        .base_uniform_inferable_quantizer \
-        import \
-        BaseUniformInferableQuantizer
+        .base_uniform_inferable_quantizer import BaseUniformInferableQuantizer
 
+
+    @mark_quantizer(quantization_target=None,
+                    quantization_method=[QuantizationMethod.SYMMETRIC],
+                    quantizer_type=None)
     class BaseSymmetricInferableQuantizer(BaseUniformInferableQuantizer):
 
         def __init__(self,
                      num_bits: int,
                      threshold: np.ndarray,
-                     signed: bool,
-                     quantization_target: QuantizationTarget):
+                     signed: bool):
             """
             Initialize the quantizer with the specified parameters.
->>>>>>> bfd5047e
 
             Args:
                 num_bits: number of bits to use for quantization
                 threshold: threshold for quantizing weights
                 signed: whether or not to use signed quantization
-                quantization_target: An enum which selects the quantizer tensor type: activation or weights.
             """
 
             if not isinstance(threshold, np.ndarray):
@@ -76,18 +49,11 @@
             self.signed = signed
             self.threshold = threshold
 
-<<<<<<< HEAD
-        super(BaseSymmetricInferableQuantizer, self).__init__(min_range=min_range,
-                                                              max_range=max_range,
-                                                              num_bits=num_bits)
-=======
             delta = threshold / (2 ** (num_bits - int(signed)))
             min_range = -threshold if signed else 0
             max_range = threshold - delta
->>>>>>> bfd5047e
 
-            super(BaseSymmetricInferableQuantizer, self).__init__(quantization_target=quantization_target,
-                                                                  min_range=min_range,
+            super(BaseSymmetricInferableQuantizer, self).__init__(min_range=min_range,
                                                                   max_range=max_range,
                                                                   num_bits=num_bits)
 
