--- conflicted
+++ resolved
@@ -33,10 +33,6 @@
     FrameworkQuantizationCapabilities
 from model_compression_toolkit.logger import Logger
 
-
-# TODO: whoever calls graph_preparation_runner should now call get_finalized_graph directly after
-#  going through the graph builder module
-
 def get_finalized_graph(graph: Graph,
                         fqc: FrameworkQuantizationCapabilities,
                         quant_config: QuantizationConfig = DEFAULTCONFIG,
@@ -70,50 +66,9 @@
                        "Note: This method may significantly increase runtime during the parameter search process.")
 
     ######################################
-<<<<<<< HEAD
     # Add quantization configurations
     ######################################
-    transformed_graph = set_quantization_configuration_to_graph(graph=graph,
-                                                                quant_config=quant_config,
-                                                                bit_width_config=bit_width_config,
-                                                                mixed_precision_enable=mixed_precision_enable,
-                                                                running_gptq=running_gptq)
-
-    ######################################
-    # Layer fusing
-    ######################################
-    fusing_info = FusingInfoGenerator(fqc.get_fusing_patterns()).generate_fusing_info(transformed_graph)
-    transformed_graph.fusing_info = fusing_info
-    transformed_graph.disable_fused_nodes_activation_quantization()
-=======
-    # Graph substitution (prepare graph)
-    ######################################
-    graph = substitute(initial_graph, fw_impl.get_substitutions_prepare_graph())
-
-    if tb_w is not None:
-        tb_w.add_graph(graph, 'after_graph_preparation')
-
-    #########################################
-    # Set prior info to nodes
-    ##########################################
-    for node in graph.nodes:
-        node.prior_info = fw_impl.get_node_prior_info(node=node,
-                                                      graph=graph)
-
-    ##################################################
-    # Graph substitution (pre statistics collection)
-    ##################################################
-    transformed_graph = substitute(graph, fw_impl.get_substitutions_pre_statistics_collection(quant_config))
-    if quant_config.linear_collapsing:
-        transformed_graph = linear_collapsing_substitute(transformed_graph, fw_impl.get_linear_collapsing_substitution())
-        transformed_graph = linear_collapsing_substitute(transformed_graph, fw_impl.get_op2d_add_const_collapsing_substitution())
-    if quant_config.residual_collapsing:
-        transformed_graph = substitute(transformed_graph, fw_impl.get_residual_collapsing_substitution())
-
-    if tb_w is not None:
-        tb_w.add_graph(transformed_graph, 'pre_statistics_collection_substitutions')
-
-    transformed_graph = load_fqc_configuration(transformed_graph, fqc)
+    transformed_graph = load_fqc_configuration(graph, fqc)
 
     # filter candidates per manual config
     if bit_width_config:
@@ -133,7 +88,6 @@
         if not mixed_precision_enable:
             n.quantization_cfg.candidates_quantization_cfg = [n.quantization_cfg.base_quantization_cfg]
         n.quantization_cfg.update_all(update)
->>>>>>> 6e6350f9
 
     ######################################
     # Channel equalization
