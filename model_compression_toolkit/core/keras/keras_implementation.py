--- conflicted
+++ resolved
@@ -32,8 +32,7 @@
 from model_compression_toolkit.core.common.mixed_precision.sensitivity_evaluation import SensitivityEvaluation
 from model_compression_toolkit.core.common.mixed_precision.set_layer_to_bitwidth import set_layer_to_bitwidth
 from model_compression_toolkit.core.common.similarity_analyzer import compute_kl_divergence, compute_cs, compute_mse
-from model_compression_toolkit.core.keras.constants import ACTIVATION, SOFTMAX, SIGMOID, ARGMAX, LAYER_NAME, \
-    COMBINED_NMS
+from model_compression_toolkit.core.keras.constants import ACTIVATION, SOFTMAX, SIGMOID, ARGMAX, LAYER_NAME
 from model_compression_toolkit.core.keras.graph_substitutions.substitutions.batchnorm_reconstruction import \
     keras_batchnorm_reconstruction
 from model_compression_toolkit.core.keras.graph_substitutions.substitutions.virtual_activation_weights_composition import \
@@ -515,13 +514,8 @@
 
         if node.layer_class == TFOpLambda:
             node_attr = getattr(node, 'framework_attr', None)
-<<<<<<< HEAD
-            if node_attr is not None and (ARGMAX in node_attr[LAYER_NAME] or
-                                          COMBINED_NMS in node_attr[LAYER_NAME]):
-=======
             if node_attr is not None and (ARGMAX in node_attr[LAYER_NAME]
                                           or COMBINED_NMS in node_attr[LAYER_NAME]):
->>>>>>> 1a4df8ee
                 return False
         elif node.layer_class in [tf.math.argmax]:
             return False
