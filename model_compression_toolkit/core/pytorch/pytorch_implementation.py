# Copyright 2022 Sony Semiconductor Israel, Inc. All rights reserved.
#
# Licensed under the Apache License, Version 2.0 (the "License");
# you may not use this file except in compliance with the License.
# You may obtain a copy of the License at
#
#     http://www.apache.org/licenses/LICENSE-2.0
#
# Unless required by applicable law or agreed to in writing, software
# distributed under the License is distributed on an "AS IS" BASIS,
# WITHOUT WARRANTIES OR CONDITIONS OF ANY KIND, either express or implied.
# See the License for the specific language governing permissions and
# limitations under the License.
# ==============================================================================
import operator
from typing import List, Any, Tuple, Callable, Type, Dict

import numpy as np
import torch
from torch import sigmoid, softmax, add, cat, argmax
from torch.nn import Conv2d, ConvTranspose2d, Linear
from torch.nn import Module, Sigmoid, Softmax

import model_compression_toolkit.core.pytorch.constants as pytorch_constants
from model_compression_toolkit import QuantizationConfig, FrameworkInfo, CoreConfig, MixedPrecisionQuantizationConfigV2
from model_compression_toolkit.core import common
from model_compression_toolkit.core.common import Graph, BaseNode
from model_compression_toolkit.core.common.collectors.statistics_collector import BaseStatsCollector
from model_compression_toolkit.core.common.collectors.statistics_collector_generator import \
    create_stats_collector_for_node
from model_compression_toolkit.core.common.framework_implementation import FrameworkImplementation
from model_compression_toolkit.core.common.mixed_precision.sensitivity_evaluation import SensitivityEvaluation
from model_compression_toolkit.core.common.model_builder_mode import ModelBuilderMode
from model_compression_toolkit.core.common.node_prior_info import NodePriorInfo
from model_compression_toolkit.core.common.similarity_analyzer import compute_mse, compute_kl_divergence, compute_cs
from model_compression_toolkit.core.common.user_info import UserInformation
from model_compression_toolkit.core.pytorch.back2framework import get_pytorch_model_builder
from model_compression_toolkit.core.pytorch.back2framework.model_gradients import \
    pytorch_iterative_approx_jacobian_trace
from model_compression_toolkit.core.pytorch.default_framework_info import DEFAULT_PYTORCH_INFO
from model_compression_toolkit.core.pytorch.graph_substitutions.substitutions.batchnorm_folding import \
    pytorch_batchnorm_folding
from model_compression_toolkit.core.pytorch.graph_substitutions.substitutions.linear_collapsing import \
    pytorch_linear_collapsing
from model_compression_toolkit.core.pytorch.graph_substitutions.substitutions.multi_head_attention_decomposition \
    import MultiHeadAttentionDecomposition
from model_compression_toolkit.core.pytorch.graph_substitutions.substitutions.permute_call_method import \
    PermuteCallMethod
from model_compression_toolkit.core.pytorch.graph_substitutions.substitutions.relu_bound_to_power_of_2 import \
    ReLUBoundToPowerOfTwo
from model_compression_toolkit.core.pytorch.graph_substitutions.substitutions.reshape_with_static_shapes import \
    ReshapeWithStaticShapes
from model_compression_toolkit.core.pytorch.graph_substitutions.substitutions.residual_collapsing import \
    pytorch_residual_collapsing
from model_compression_toolkit.core.pytorch.graph_substitutions.substitutions.scale_equalization import \
    ScaleEqualization, \
    ScaleEqualizationWithPad
from model_compression_toolkit.core.pytorch.graph_substitutions.substitutions.shift_negative_activation import \
    pytorch_apply_shift_negative_correction
from model_compression_toolkit.core.pytorch.graph_substitutions.substitutions.softmax_shift import \
    pytorch_softmax_shift
from model_compression_toolkit.core.pytorch.mixed_precision.set_layer_to_bitwidth import set_layer_to_bitwidth
from model_compression_toolkit.core.pytorch.pytorch_node_prior_info import create_node_prior_info
from model_compression_toolkit.core.pytorch.reader.reader import model_reader
from model_compression_toolkit.core.pytorch.utils import to_torch_tensor, torch_tensor_to_numpy
from model_compression_toolkit.gptq.common.gptq_training import GPTQTrainer


class PytorchImplementation(FrameworkImplementation):
    """
    An class with implemented methods to support optimizing Pytorch models.
    """

    def __init__(self):
        super().__init__()

    @property
    def constants(self):
        """
        Returns: Module of Pytorch constants.
        """
        return pytorch_constants

    def to_numpy(self,
                 tensor: torch.Tensor) -> np.ndarray:
        """
        Convert a Pytorch tensor to a Numpy array.
        Args:
            tensor: Pytorch tensor.
        Returns:
            Numpy array converted from the input tensor.
        """
        return torch_tensor_to_numpy(tensor)

    def to_tensor(self, tensor: Any) -> torch.Tensor:
        """
        Convert a Numpy array to a framework's tensor.
        Args:
            tensor: Numpy array.
        Returns:
            Framework's tensor converted from the input Numpy array.
        """
        return to_torch_tensor(tensor)

    def model_reader(self,
                     module: Module,
                     representative_data_gen: Callable) -> Graph:
        """
        Convert a framework's module into a graph.
        Args:
            module: Framework's module.
            representative_data_gen (Callable): Dataset used for calibration.
        Returns:
            Graph representing the input module.
        """
        return model_reader(module, representative_data_gen, self.to_numpy, self.to_tensor)

    def model_builder(self,
                      graph: Graph,
                      mode: ModelBuilderMode,
                      append2output: List[Any] = None,
                      fw_info: FrameworkInfo = DEFAULT_PYTORCH_INFO,
                      return_float_outputs: bool = False) -> Tuple[Module, UserInformation]:
        """
        Build a Pytorch module from a graph.
        The mode determines how the module should be build. append2output is a list of Nodes
        to set as the module outputs.

        Args:
            graph: Graph to build the module from it.
            mode: Mode for how to build the module.
            append2output: List of Nodes to set as the module's outputs.
            fw_info: FrameworkInfo object with information about the specific framework's module
            return_float_outputs (bool): whether to return outputs before or after quantization nodes (default)

        Returns:
            A tuple of the Pytorch module that was built and an UserInformation object.
        """
        pytorch_model_builder = get_pytorch_model_builder(mode)
        return pytorch_model_builder(graph=graph,
                                     append2output=append2output,
                                     fw_info=fw_info,
                                     return_float_outputs=return_float_outputs).build_model()

    def run_model_inference(self,
                            model: Any,
                            input_list: List[Any]) -> Tuple[torch.Tensor]:
        """
        Run the model logic on the given the inputs.

        Args:
            model: Pytorch model.
            input_list: List of inputs for the model.

        Returns:
            The Pytorch model's output.
        """
        return model(*to_torch_tensor(input_list))

    def shift_negative_correction(self,
                                  graph: Graph,
                                  core_config: CoreConfig,
                                  fw_info: FrameworkInfo) -> Graph:
        """
        Apply shift negative correction (SNC) on a graph.

        Args:
            graph: Graph to apply SNC on.
            core_config: Quantization configuration.
            fw_info: FrameworkInfo object with information about the specific framework's module.

        Returns:
            Graph after SNC.
        """
        return pytorch_apply_shift_negative_correction(graph,
                                                       core_config,
                                                       fw_info)

    def attach_sc_to_node(self,
                          node: BaseNode,
                          fw_info: FrameworkInfo) -> BaseStatsCollector:
        """
        Return a statistics collector that should be attached to a node's output
        during statistics collection.
        Args:
            node: Node to return its collector.
            fw_info: Information relevant to a specific framework about what is out channel axis (for statistics per-channel)
        Returns:
            Statistics collector for the node.
        """
        return create_stats_collector_for_node(node, fw_info)

    def get_substitutions_channel_equalization(self,
                                               quant_config: QuantizationConfig,
                                               fw_info: FrameworkInfo) -> List[common.BaseSubstitution]:
        """
        Return a list of the framework substitutions used for channel equalization.

        Args:
            quant_config: QuantizationConfig to determine which substitutions to return.
            fw_info: FrameworkInfo object with information about the specific framework's model.

        Returns:
            A list of the framework substitutions used after we collect statistics.
        """
        substitutions_list = []
        if quant_config.activation_channel_equalization:
            substitutions_list.extend([ScaleEqualization(quant_config, fw_info),
                                       ScaleEqualizationWithPad(quant_config, fw_info)])
        return substitutions_list

    def get_substitutions_prepare_graph(self) -> List[common.BaseSubstitution]:
        """

        Returns: A list of the framework substitutions used before we collect the prior information.

        """
        return [ReshapeWithStaticShapes(),
                MultiHeadAttentionDecomposition(),
                PermuteCallMethod()]

    def get_substitutions_pre_statistics_collection(self,
                                                    quant_config: QuantizationConfig
                                                    ) -> List[common.BaseSubstitution]:
        """
        Args:
            quant_config: QuantizationConfig to determine which substitutions to return.

        Returns: A list of the framework substitutions used before we build a quantized module.
        """
        substitutions_list = [pytorch_batchnorm_folding()]
        if quant_config.relu_bound_to_power_of_2:
            substitutions_list.append(ReLUBoundToPowerOfTwo())
        return substitutions_list

    def get_residual_collapsing_substitution(self) -> List[common.BaseSubstitution]:
        """
        Returns: A list of the framework substitutions used for residual collapsing
        """
        substitutions_list = [pytorch_residual_collapsing()]
        return substitutions_list

    def get_linear_collapsing_substitution(self) -> common.BaseSubstitution:
        """
        Returns: linear collapsing substitution
        """
        return pytorch_linear_collapsing()

    def get_substitutions_post_statistics_collection(self,
                                                     quant_config: QuantizationConfig) -> List[common.BaseSubstitution]:
        """
        Return a list of the framework substitutions used after we collect statistics.
        Args:
            quant_config: QuantizationConfig to determine which substitutions to return.
        Returns:
            A list of the framework substitutions used after we collect statistics.
        """
        substitutions_list = []
        if quant_config.softmax_shift:
            substitutions_list.append(pytorch_softmax_shift())
        if quant_config.input_scaling:
            raise Exception('Input scaling is currently not supported for Pytorch.')
        return substitutions_list

    def get_substitutions_pre_build(self) -> List[common.BaseSubstitution]:
        """
        Returns: A list of the framework substitutions used before we build a quantized module.
        """
        return []

    def get_substitutions_virtual_weights_activation_coupling(self) -> List[common.BaseSubstitution]:
        """
        Returns: A list of Pytorch substitutions used to build a virtual graph with composed activation-weights pairs.
        """
        raise Exception('This feature is currently not yet available for Pytorch models. Work in progress.')

    def get_gptq_trainer_obj(self) -> Type[GPTQTrainer]:
        """
        Returns: GPTQTrainer object
        """
        raise Exception('This feature is currently not yet available for Pytorch models. Work in progress.')

    def get_sensitivity_evaluator(self,
                                  graph: Graph,
                                  quant_config: MixedPrecisionQuantizationConfigV2,
                                  representative_data_gen: Callable,
                                  fw_info: FrameworkInfo) -> SensitivityEvaluation:
        """
        Creates and returns an object which handles the computation of a sensitivity metric for a mixed-precision
        configuration (comparing to the float model).

        Args:
            graph: Graph to build its float and mixed-precision models.
            quant_config: QuantizationConfig of how the model should be quantized.
            representative_data_gen: Dataset to use for retrieving images for the models inputs.
            fw_info: FrameworkInfo object with information about the specific framework's model.

        Returns:
            A SensitivityEvaluation object.
        """

        return SensitivityEvaluation(graph=graph,
                                     quant_config=quant_config,
                                     representative_data_gen=representative_data_gen,
                                     fw_info=fw_info,
                                     fw_impl=self,
                                     set_layer_to_bitwidth=set_layer_to_bitwidth,
                                     get_quant_node_name=lambda node_name: f'{node_name}')

    def get_node_prior_info(self,
                            node: BaseNode,
                            fw_info: FrameworkInfo,
                            graph: Graph) -> NodePriorInfo:
        """
        Get a NodePriorInfo object for a node that represents a Pytorch layer.
        Args:
            node: Node to get its prior info.
            fw_info: Framework specific information needed to create the prior info of the node.
            graph: Graph to check the next node type.
        Returns:
            NodePriorInfo with information about the node.
        """

        return create_node_prior_info(node=node,
                                      fw_info=fw_info,
                                      graph=graph)

    def count_node_for_mixed_precision_interest_points(self, node: BaseNode) -> bool:
        """
        Returns whether a given node in considered as a potential interest point for mp metric computation purposes.
        Args:
            node: Node to indicate whether it needs to be part of the interest points set.
        Returns: True if the node should be considered an interest point, False otherwise.
        """

        if node.type in [Conv2d, Linear, ConvTranspose2d, Sigmoid, sigmoid, Softmax, softmax, operator.add, add, cat]:
            return True
        return False

    def get_node_distance_fn(self, layer_class: type,
                             framework_attrs: Dict[str, Any],
                             compute_distance_fn: Callable = None) -> Callable:
        """
        A mapping between layers' types and a distance function for computing the distance between
        two tensors (for loss computation purposes). Returns a specific function if node of specific types is
        given, or a default (normalized MSE) function otherwise.

        Args:
            layer_class: Class path of a model's layer.
            framework_attrs: Framework attributes the layer had which the graph node holds.
            compute_distance_fn: An optional distance function to use globally for all nodes.

        Returns: A distance function between two tensors.
        """

        if compute_distance_fn is not None:
            return compute_distance_fn

        elif layer_class in [Sigmoid, sigmoid, Softmax, softmax]:
            return compute_kl_divergence
        elif layer_class == Linear:
            return compute_cs
        return lambda x, y: compute_mse(x, y, norm=False, norm_eps=1e-8)

    def get_model_layers_names(self,
                               model: Module) -> List[str]:
        """
        Returns a list of the given model's layers names.

        Args:
            model: A Pytorch model.

        Returns: List of layers' names.

        """

        return [layer[0] for layer in list(model.named_children())]

    def get_model_layer_by_name(self,
                                model: Module,
                                layer_name: str) -> Module:
        """
        Returns a Pytorch model's layer by its name.

        Args:
            model: A Pytorch model to retrieve a layer from.
            layer_name: The requested layer's name.

        Returns: A Pytorch layer object.

        """

        return model.get_submodule(target=layer_name)

    def model_grad(self,
                   graph_float: common.Graph,
                   model_input_tensors: Dict[BaseNode, torch.Tensor],
                   interest_points: List[BaseNode],
                   output_list: List[BaseNode],  # dummy - not used in pytorch
                   all_outputs_indices: List[int],
                   alpha: float = 0.3,
                   n_iter: int = 50,
                   norm_weights: bool = True) -> List[float]:
        """
        Calls a PyTorch specific model gradient calculation function, which computes the  jacobian-based weights of the model's
        outputs with respect to the feature maps of the set of given interest points.

        Args:
            graph_float: Graph to build its corresponding Keras model.
            model_input_tensors: A mapping between model input nodes to an input batch.
            interest_points: List of nodes which we want to get their feature map as output, to calculate distance metric.
            output_list: List of nodes that considered as model's output for the purpose of gradients computation.
            all_outputs_indices: Indices of the model outputs and outputs replacements (if exists),
                in a topological sorted interest points list.
            alpha: A tuning parameter to allow calibration between the contribution of the output feature maps returned
                weights and the other feature maps weights (since the gradient of the output layers does not provide a
                compatible weight for the distance metric computation).
            n_iter: The number of random iterations to calculate the approximated  jacobian-based weights for each interest point.
            norm_weights: Whether to normalize the returned weights (to get values between 0 and 1).

        Returns: A list of (possibly normalized) jacobian-based weights to be considered as the relevancy that each interest
        point's output has on the model's output.
        """

        return pytorch_iterative_approx_jacobian_trace(graph_float, model_input_tensors, interest_points, output_list,
                                                       all_outputs_indices, alpha, n_iter, norm_weights=norm_weights)

    def is_node_compatible_for_mp_metric_outputs(self,
                                                 node: BaseNode) -> bool:
        """
        Checks and returns whether the given node is compatible as output for mixed-precision metric computation
        purposes.

        Args:
            node: A BaseNode object.

        Returns: Whether the node is compatible as output for MP metric computation or not.

        """

        return node.layer_class not in [argmax]

    def get_node_mac_operations(self,
                                node: BaseNode,
                                fw_info: FrameworkInfo) -> float:
        """
        Gets the MAC operation count for a given operation.

        Args:
            node: A graph node that wraps the operation for which the MAC count is computed.
            fw_info: FrameworkInfo object with information about the Pytorch model.

<<<<<<< HEAD
        Returns: The MAC count og the operation
        """

        # TODO: need to modify when implementing BOPS KPI for Pytorch. Currently, returning inf to prevent
        #  crashing when running set_final_kpi at the end of Pytorch mixed-precision tests

        return np.inf
=======
        Returns: The MAC count of the operation
        """

        raise NotImplemented(f'BOPS KPI not supported in Pytorch yet')
>>>>>>> 113f4934
<|MERGE_RESOLUTION|>--- conflicted
+++ resolved
@@ -450,17 +450,10 @@
             node: A graph node that wraps the operation for which the MAC count is computed.
             fw_info: FrameworkInfo object with information about the Pytorch model.
 
-<<<<<<< HEAD
-        Returns: The MAC count og the operation
+        Returns: The MAC count of the operation
         """
 
         # TODO: need to modify when implementing BOPS KPI for Pytorch. Currently, returning inf to prevent
         #  crashing when running set_final_kpi at the end of Pytorch mixed-precision tests
 
-        return np.inf
-=======
-        Returns: The MAC count of the operation
-        """
-
-        raise NotImplemented(f'BOPS KPI not supported in Pytorch yet')
->>>>>>> 113f4934
+        return np.inf