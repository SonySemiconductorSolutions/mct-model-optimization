# Copyright 2022 Sony Semiconductor Israel, Inc. All rights reserved.
#
# Licensed under the Apache License, Version 2.0 (the "License");
# you may not use this file except in compliance with the License.
# You may obtain a copy of the License at
#
#     http://www.apache.org/licenses/LICENSE-2.0
#
# Unless required by applicable law or agreed to in writing, software
# distributed under the License is distributed on an "AS IS" BASIS,
# WITHOUT WARRANTIES OR CONDITIONS OF ANY KIND, either express or implied.
# See the License for the specific language governing permissions and
# limitations under the License.
# ==============================================================================


import os
from typing import Callable, Tuple, Any, List, Dict

import numpy as np
from tqdm import tqdm

from model_compression_toolkit.core.common import FrameworkInfo
from model_compression_toolkit.core.common.hessian.hessian_info_service import HessianInfoService
from model_compression_toolkit.core.graph_prep_runner import graph_preparation_runner
from model_compression_toolkit.core.quantization_prep_runner import quantization_preparation_runner
from model_compression_toolkit.logger import Logger
from model_compression_toolkit.core.common.framework_implementation import FrameworkImplementation
from model_compression_toolkit.core.common.graph.base_graph import Graph
from model_compression_toolkit.core.common.mixed_precision.bit_width_setter import set_bit_widths
from model_compression_toolkit.core.common.mixed_precision.kpi_tools.kpi import KPI, KPITarget
from model_compression_toolkit.core.common.mixed_precision.kpi_tools.kpi_aggregation_methods import MpKpiAggregation
from model_compression_toolkit.core.common.mixed_precision.kpi_tools.kpi_functions_mapping import kpi_functions_mapping
from model_compression_toolkit.core.common.mixed_precision.kpi_tools.kpi_methods import MpKpiMetric
from model_compression_toolkit.core.common.mixed_precision.mixed_precision_search_facade import search_bit_width
from model_compression_toolkit.core.common.model_collector import ModelCollector
from model_compression_toolkit.core.common.network_editors.edit_network import edit_network_graph
from model_compression_toolkit.core.common.quantization.core_config import CoreConfig
from model_compression_toolkit.core.common.quantization.quantization_analyzer import analyzer_graph
from model_compression_toolkit.core.common.quantization.quantization_params_generation.qparams_computation import \
    calculate_quantization_params
from model_compression_toolkit.core.common.statistics_correction.statistics_correction import \
    statistics_correction_runner
from model_compression_toolkit.core.common.substitutions.apply_substitutions import substitute
from model_compression_toolkit.target_platform_capabilities.target_platform.targetplatform2framework import TargetPlatformCapabilities
from model_compression_toolkit.core.common.visualization.final_config_visualizer import \
    WeightsFinalBitwidthConfigVisualizer, \
    ActivationFinalBitwidthConfigVisualizer
from model_compression_toolkit.core.common.visualization.tensorboard_writer import TensorboardWriter, \
    finalize_bitwidth_in_tb



def core_runner(in_model: Any,
                representative_data_gen: Callable,
                core_config: CoreConfig,
                fw_info: FrameworkInfo,
                fw_impl: FrameworkImplementation,
                tpc: TargetPlatformCapabilities,
                target_kpi: KPI = None,
                tb_w: TensorboardWriter = None):
    """
    Quantize a trained model using post-training quantization.
    First, the model graph is optimized using several transformations (e.g. folding BatchNormalization to preceding
    layers).
    Second, statistics (e.g. min/max, histogram, etc.) are collected for each layer's output
    (and input, depends on the quantization configuration) using a given representative dataset.
    Next, quantization parameters are calculated using the collected statistics
    (both coefficients and activations by default).

    Args:
        in_model: Model to quantize.
        representative_data_gen: Dataset used for calibration.
        core_config: CoreConfig containing parameters of how the model should be quantized
        fw_info: Information needed for quantization about the specific framework (e.g., kernel channels indices,
        groups of layers by how they should be quantized, etc.).
        fw_impl: FrameworkImplementation object with a specific framework methods implementation.
        tpc: TargetPlatformCapabilities object that models the inference target platform and
                                              the attached framework operator's information.
        target_kpi: KPI to constraint the search of the mixed-precision configuration for the model.
        tb_w: TensorboardWriter object for logging

    Returns:
        An internal graph representation of the input model.

    """

    graph = graph_preparation_runner(in_model,
                                     representative_data_gen,
                                     core_config.quantization_config,
                                     fw_info,
                                     fw_impl,
                                     tpc,
                                     tb_w,
                                     mixed_precision_enable=core_config.mixed_precision_enable)

    hessian_info_service = HessianInfoService(graph=graph,
                                              representative_dataset=representative_data_gen,
                                              fw_impl=fw_impl)

    tg = quantization_preparation_runner(graph=graph,
                                         representative_data_gen=representative_data_gen,
                                         core_config=core_config,
                                         fw_info=fw_info,
                                         fw_impl=fw_impl,
                                         tb_w=tb_w)

    ######################################
    # Finalize bit widths
    ######################################
    if target_kpi is not None:
        assert core_config.mixed_precision_enable
        if core_config.mixed_precision_config.configuration_overwrite is None:

            bit_widths_config = search_bit_width(tg,
                                                 fw_info,
                                                 fw_impl,
                                                 target_kpi,
                                                 core_config.mixed_precision_config,
                                                 representative_data_gen,
                                                 hessian_info_service=hessian_info_service)
        else:
            Logger.warning(
                f'Mixed Precision has overwrite bit-width configuration{core_config.mixed_precision_config.configuration_overwrite}')
            bit_widths_config = core_config.mixed_precision_config.configuration_overwrite

    else:
        bit_widths_config = []

    tg = set_bit_widths(core_config.mixed_precision_enable,
                        tg,
                        bit_widths_config)

    # Edit the graph again after finalizing the configurations.
    # This is since some actions regard the final configuration and should be edited.
    edit_network_graph(tg, fw_info, core_config.debug_config.network_editor)

    _set_final_kpi(graph=tg,
                   final_bit_widths_config=bit_widths_config,
                   kpi_functions_dict=kpi_functions_mapping,
                   fw_info=fw_info,
                   fw_impl=fw_impl)

    if target_kpi is not None:
        # Retrieve lists of tuples (node, node's final weights/activation bitwidth)
        weights_conf_nodes_bitwidth = tg.get_final_weights_config()
        activation_conf_nodes_bitwidth = tg.get_final_activation_config()

        Logger.info(
            f'Final weights bit-width configuration: {[node_b[1] for node_b in weights_conf_nodes_bitwidth]}')
        Logger.info(
            f'Final activation bit-width configuration: {[node_b[1] for node_b in activation_conf_nodes_bitwidth]}')

        if tb_w is not None:
            finalize_bitwidth_in_tb(tb_w, weights_conf_nodes_bitwidth, activation_conf_nodes_bitwidth)

    return tg, bit_widths_config, hessian_info_service


<<<<<<< HEAD
=======
def _init_tensorboard_writer(fw_info: FrameworkInfo) -> TensorboardWriter:
    """
    Create a TensorBoardWriter object initialized with the logger dir path if it was set,
    or None otherwise.

    Args:
        fw_info: FrameworkInfo object.

    Returns:
        A TensorBoardWriter object.
    """
    tb_w = None
    if Logger.LOG_PATH is not None:
        tb_log_dir = os.path.join(os.getcwd(), Logger.LOG_PATH, 'tensorboard_logs')
        Logger.info(f'To use Tensorboard, please run: tensorboard --logdir {tb_log_dir}')
        tb_w = TensorboardWriter(tb_log_dir, fw_info)
    return tb_w


>>>>>>> a505a881
def _set_final_kpi(graph: Graph,
                   final_bit_widths_config: List[int],
                   kpi_functions_dict: Dict[KPITarget, Tuple[MpKpiMetric, MpKpiAggregation]],
                   fw_info: FrameworkInfo,
                   fw_impl: FrameworkImplementation):
    """
    Computing the KPIs of the model according to the final bit-width configuration,
    and setting it (inplace) in the graph's UserInfo field.

    Args:
        graph: Graph to compute the KPI for.
        final_bit_widths_config: The final bit-width configuration to quantize the model accordingly.
        kpi_functions_dict: A mapping between a KPITarget and a pair of kpi method and kpi aggregation functions.
        fw_info: A FrameworkInfo object.
        fw_impl: FrameworkImplementation object with specific framework methods implementation.

    """

    final_kpis_dict = {}
    for kpi_target, kpi_funcs in kpi_functions_dict.items():
        kpi_method, kpi_aggr = kpi_funcs
        if kpi_target == KPITarget.BOPS:
            final_kpis_dict[kpi_target] = kpi_aggr(kpi_method(final_bit_widths_config, graph, fw_info, fw_impl, False), False)[0]
        else:
            non_conf_kpi = kpi_method([], graph, fw_info, fw_impl)
            conf_kpi = kpi_method(final_bit_widths_config, graph, fw_info, fw_impl)
            if len(final_bit_widths_config) > 0 and len(non_conf_kpi) > 0:
                final_kpis_dict[kpi_target] = kpi_aggr(np.concatenate([conf_kpi, non_conf_kpi]), False)[0]
            elif len(final_bit_widths_config) > 0 and len(non_conf_kpi) == 0:
                final_kpis_dict[kpi_target] = kpi_aggr(conf_kpi, False)[0]
            elif len(final_bit_widths_config) == 0 and len(non_conf_kpi) > 0:
                # final_bit_widths_config == 0 ==> no configurable nodes,
                # thus, KPI can be computed from non_conf_kpi alone
                final_kpis_dict[kpi_target] = kpi_aggr(non_conf_kpi, False)[0]
            else:
                # No relevant nodes have been quantized with affect on the given target - since we only consider
                # in the model's final size the quantized layers size, this means that the final size for this target
                # is zero.
                Logger.warning(f"No relevant quantized layers for the KPI target {kpi_target} were found, the recorded"
                               f"final KPI for this target would be 0.")
                final_kpis_dict[kpi_target] = 0

    final_kpi = KPI()
    final_kpi.set_kpi_by_target(final_kpis_dict)
    graph.user_info.final_kpi = final_kpi
    graph.user_info.mixed_precision_cfg = final_bit_widths_config<|MERGE_RESOLUTION|>--- conflicted
+++ resolved
@@ -18,7 +18,6 @@
 from typing import Callable, Tuple, Any, List, Dict
 
 import numpy as np
-from tqdm import tqdm
 
 from model_compression_toolkit.core.common import FrameworkInfo
 from model_compression_toolkit.core.common.hessian.hessian_info_service import HessianInfoService
@@ -33,22 +32,13 @@
 from model_compression_toolkit.core.common.mixed_precision.kpi_tools.kpi_functions_mapping import kpi_functions_mapping
 from model_compression_toolkit.core.common.mixed_precision.kpi_tools.kpi_methods import MpKpiMetric
 from model_compression_toolkit.core.common.mixed_precision.mixed_precision_search_facade import search_bit_width
-from model_compression_toolkit.core.common.model_collector import ModelCollector
 from model_compression_toolkit.core.common.network_editors.edit_network import edit_network_graph
 from model_compression_toolkit.core.common.quantization.core_config import CoreConfig
-from model_compression_toolkit.core.common.quantization.quantization_analyzer import analyzer_graph
-from model_compression_toolkit.core.common.quantization.quantization_params_generation.qparams_computation import \
-    calculate_quantization_params
-from model_compression_toolkit.core.common.statistics_correction.statistics_correction import \
-    statistics_correction_runner
-from model_compression_toolkit.core.common.substitutions.apply_substitutions import substitute
 from model_compression_toolkit.target_platform_capabilities.target_platform.targetplatform2framework import TargetPlatformCapabilities
 from model_compression_toolkit.core.common.visualization.final_config_visualizer import \
     WeightsFinalBitwidthConfigVisualizer, \
     ActivationFinalBitwidthConfigVisualizer
-from model_compression_toolkit.core.common.visualization.tensorboard_writer import TensorboardWriter, \
-    finalize_bitwidth_in_tb
-
+from model_compression_toolkit.core.common.visualization.tensorboard_writer import TensorboardWriter
 
 
 def core_runner(in_model: Any,
@@ -152,13 +142,18 @@
             f'Final activation bit-width configuration: {[node_b[1] for node_b in activation_conf_nodes_bitwidth]}')
 
         if tb_w is not None:
-            finalize_bitwidth_in_tb(tb_w, weights_conf_nodes_bitwidth, activation_conf_nodes_bitwidth)
+            if len(weights_conf_nodes_bitwidth) > 0:
+                visual = WeightsFinalBitwidthConfigVisualizer(weights_conf_nodes_bitwidth)
+                figure = visual.plot_config_bitwidth()
+                tb_w.add_figure(figure, f'Weights final bit-width config')
+            if len(activation_conf_nodes_bitwidth) > 0:
+                visual = ActivationFinalBitwidthConfigVisualizer(activation_conf_nodes_bitwidth)
+                figure = visual.plot_config_bitwidth()
+                tb_w.add_figure(figure, f'Activation final bit-width config')
 
     return tg, bit_widths_config, hessian_info_service
 
 
-<<<<<<< HEAD
-=======
 def _init_tensorboard_writer(fw_info: FrameworkInfo) -> TensorboardWriter:
     """
     Create a TensorBoardWriter object initialized with the logger dir path if it was set,
@@ -178,7 +173,6 @@
     return tb_w
 
 
->>>>>>> a505a881
 def _set_final_kpi(graph: Graph,
                    final_bit_widths_config: List[int],
                    kpi_functions_dict: Dict[KPITarget, Tuple[MpKpiMetric, MpKpiAggregation]],
