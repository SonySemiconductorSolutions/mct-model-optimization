--- conflicted
+++ resolved
@@ -292,20 +292,14 @@
         with the given config.
 
         """
-<<<<<<< HEAD
-        act_qcs, w_qcs = self.ru_helper.get_quantization_candidates(config)
-        ru = self.ru_helper.ru_calculator.compute_resource_utilization(target_criterion=TargetInclusionCriterion.AnyQuantizedNonFused,
-                                                                       bitwidth_mode=BitwidthMode.QCustom,
-                                                                       act_qcs=act_qcs,
-                                                                       w_qcs=w_qcs,
-                                                                       ru_targets=self.ru_targets,
-                                                                       allow_unused_qcs=True)
-=======
         act_qcs, w_qcs = self.orig_graph_ru_helper.get_quantization_candidates(config)
         ru = self.orig_graph_ru_helper.ru_calculator.compute_resource_utilization(
-            target_criterion=TargetInclusionCriterion.AnyQuantized, bitwidth_mode=BitwidthMode.QCustom, act_qcs=act_qcs,
-            w_qcs=w_qcs, ru_targets=self.ru_targets, allow_unused_qcs=True)
->>>>>>> 09ed05cc
+            target_criterion=TargetInclusionCriterion.AnyQuantizedNonFused,
+            bitwidth_mode=BitwidthMode.QCustom,
+            act_qcs=act_qcs,
+            w_qcs=w_qcs,
+            ru_targets=self.ru_targets,
+            allow_unused_qcs=True)
         return ru
 
     def _finalize_distance_metric(self, layer_to_metrics_mapping: Dict[BaseNode, List[float]]):
