# Copyright 2021 Sony Semiconductor Israel, Inc. All rights reserved.
#
# Licensed under the Apache License, Version 2.0 (the "License");
# you may not use this file except in compliance with the License.
# You may obtain a copy of the License at
#
#     http://www.apache.org/licenses/LICENSE-2.0
#
# Unless required by applicable law or agreed to in writing, software
# distributed under the License is distributed on an "AS IS" BASIS,
# WITHOUT WARRANTIES OR CONDITIONS OF ANY KIND, either express or implied.
# See the License for the specific language governing permissions and
# limitations under the License.
# ==============================================================================

import copy
from enum import Enum
import numpy as np
from typing import List, Callable, Dict

from model_compression_toolkit.core import MixedPrecisionQuantizationConfig
from model_compression_toolkit.core.common import Graph
from model_compression_toolkit.core.common.hessian import HessianInfoService
from model_compression_toolkit.core.common.mixed_precision.resource_utilization_tools.resource_utilization import ResourceUtilization, RUTarget
from model_compression_toolkit.core.common.mixed_precision.resource_utilization_tools.ru_functions_mapping import ru_functions_mapping
from model_compression_toolkit.core.common.framework_implementation import FrameworkImplementation
from model_compression_toolkit.core.common.mixed_precision.mixed_precision_search_manager import MixedPrecisionSearchManager
from model_compression_toolkit.core.common.mixed_precision.search_methods.linear_programming import \
    mp_integer_programming_search
from model_compression_toolkit.core.common.framework_info import FrameworkInfo
from model_compression_toolkit.core.common.mixed_precision.solution_refinement_procedure import \
    greedy_solution_refinement_procedure
from model_compression_toolkit.core.common.substitutions.apply_substitutions import substitute
from model_compression_toolkit.logger import Logger


class BitWidthSearchMethod(Enum):
    # When adding a new search_methods MP configuration method, these enum and factory dictionary
    # should be updated with it's kind and a search_method implementation.
    INTEGER_PROGRAMMING = 0


search_methods = {
    BitWidthSearchMethod.INTEGER_PROGRAMMING: mp_integer_programming_search}


def search_bit_width(graph_to_search_cfg: Graph,
                     fw_info: FrameworkInfo,
                     fw_impl: FrameworkImplementation,
                     target_resource_utilization: ResourceUtilization,
                     mp_config: MixedPrecisionQuantizationConfig,
                     representative_data_gen: Callable,
                     search_method: BitWidthSearchMethod = BitWidthSearchMethod.INTEGER_PROGRAMMING,
                     hessian_info_service: HessianInfoService=None) -> List[int]:
    """
    Search for an MP configuration for a given graph. Given a search_method method (by default, it's linear
    programming), we use the sensitivity_evaluator object that provides a function to compute an
    evaluation for the expected sensitivity for a bit-width configuration.
    Then, and after computing the resource utilization for each node in the graph for each bit-width in the search space,
    we search for the optimal solution, given some target_resource_utilization, the solution should fit.
    target_resource_utilization have to be passed. If it was not passed, the facade is not supposed to get here by now.

    Args:
        graph_to_search_cfg: Graph to search a MP configuration for.
        fw_info: FrameworkInfo object about the specific framework (e.g., attributes of different layers' weights to quantize).
        fw_impl: FrameworkImplementation object with specific framework methods implementation.
        target_resource_utilization: Target Resource Utilization to bound our feasible solution space s.t the configuration does not violate it.
        mp_config: Mixed-precision quantization configuration.
        representative_data_gen: Dataset to use for retrieving images for the models inputs.
        search_method: BitWidthSearchMethod to define which searching method to use.
        hessian_info_service: HessianInfoService to fetch Hessian traces approximations.

    Returns:
        A MP configuration for the graph (list of integers, where the index in the list, is the node's
        index in the graph, when the graph is topology sorted, and the value in this index is the
        bit-width index on the node).

    """

<<<<<<< HEAD
    # target_resource_utilization have to be passed. If it was not passed, the facade is not supposed to get here by now.
    if target_resource_utilization is None:
        Logger.critical('Target resource utilization have to be passed for search_methods bit-width configuration')  # pragma: no cover
=======
    # target_kpi have to be passed. If it was not passed, the facade is not supposed to get here by now.
    if target_kpi is None:
        Logger.critical("Target KPI is required for the bit-width search method's configuration.")  # pragma: no cover
>>>>>>> 4162f2ee

    # Set graph for MP search
    graph = copy.deepcopy(graph_to_search_cfg)  # Copy graph before searching
    if target_resource_utilization.bops < np.inf:
        # Since Bit-operations count target resource utilization is set, we need to reconstruct the graph for the MP search
        graph = substitute(graph, fw_impl.get_substitutions_virtual_weights_activation_coupling())

    # If we only run weights compression with MP than no need to consider activation quantization when computing the
    # MP metric (it adds noise to the computation)
    disable_activation_for_metric = (target_resource_utilization.weights_memory < np.inf and
                                    (target_resource_utilization.activation_memory == np.inf and
                                     target_resource_utilization.total_memory == np.inf and
                                     target_resource_utilization.bops == np.inf)) or graph_to_search_cfg.is_single_activation_cfg()

    # Set Sensitivity Evaluator for MP search. It should always work with the original MP graph,
    # even if a virtual graph was created (and is used only for BOPS utilization computation purposes)
    se = fw_impl.get_sensitivity_evaluator(
        graph_to_search_cfg,
        mp_config,
        representative_data_gen=representative_data_gen,
        fw_info=fw_info,
        disable_activation_for_metric=disable_activation_for_metric,
        hessian_info_service=hessian_info_service)

    # Each pair of (resource utilization method, resource utilization aggregation) should match to a specific
    # provided target resource utilization
    ru_functions = ru_functions_mapping

    # Instantiate a manager object
    search_manager = MixedPrecisionSearchManager(graph,
                                                 fw_info,
                                                 fw_impl,
                                                 se,
                                                 ru_functions,
                                                 target_resource_utilization,
                                                 original_graph=graph_to_search_cfg)

    if search_method in search_methods:  # Get a specific search function
        search_method_fn = search_methods.get(search_method)
    else:
        raise NotImplemented  # pragma: no cover

    # Search for the desired mixed-precision configuration
    result_bit_cfg = search_method_fn(search_manager,
                                      target_resource_utilization)

    if mp_config.refine_mp_solution:
        result_bit_cfg = greedy_solution_refinement_procedure(result_bit_cfg, search_manager, target_resource_utilization)

    return result_bit_cfg<|MERGE_RESOLUTION|>--- conflicted
+++ resolved
@@ -77,15 +77,9 @@
 
     """
 
-<<<<<<< HEAD
     # target_resource_utilization have to be passed. If it was not passed, the facade is not supposed to get here by now.
     if target_resource_utilization is None:
-        Logger.critical('Target resource utilization have to be passed for search_methods bit-width configuration')  # pragma: no cover
-=======
-    # target_kpi have to be passed. If it was not passed, the facade is not supposed to get here by now.
-    if target_kpi is None:
         Logger.critical("Target KPI is required for the bit-width search method's configuration.")  # pragma: no cover
->>>>>>> 4162f2ee
 
     # Set graph for MP search
     graph = copy.deepcopy(graph_to_search_cfg)  # Copy graph before searching
