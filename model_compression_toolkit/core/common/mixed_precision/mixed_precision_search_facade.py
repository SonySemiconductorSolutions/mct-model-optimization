--- conflicted
+++ resolved
@@ -18,12 +18,9 @@
 
 from model_compression_toolkit.core import MixedPrecisionQuantizationConfig
 from model_compression_toolkit.core.common import Graph
-<<<<<<< HEAD
 from model_compression_toolkit.core.common.fusion.fusing_metadata_wrapper import FusingMetadataWrapper
 from model_compression_toolkit.core.common.hessian import HessianInfoService
 from model_compression_toolkit.core.common.mixed_precision.resource_utilization_tools.resource_utilization import ResourceUtilization, RUTarget
-=======
->>>>>>> 9e6a4dce
 from model_compression_toolkit.core.common.framework_implementation import FrameworkImplementation
 from model_compression_toolkit.core.common.framework_info import FrameworkInfo
 from model_compression_toolkit.core.common.hessian import HessianInfoService
@@ -71,26 +68,24 @@
         bit-width index on the node).
 
     """
-<<<<<<< HEAD
 
-    # target_resource_utilization have to be passed. If it was not passed, the facade is not supposed to get here by now.
-    if target_resource_utilization is None:
-        Logger.critical("Target ResourceUtilization is required for the bit-width search method's configuration.")  # pragma: no cover
+    # # target_resource_utilization have to be passed. If it was not passed, the facade is not supposed to get here by now.
+    # if target_resource_utilization is None:
+    #     Logger.critical("Target ResourceUtilization is required for the bit-width search method's configuration.")  # pragma: no cover
+    #
+    # # Set graph for MP search
+    # graph = copy.deepcopy(graph_to_search_cfg)  # Copy graph before searching
+    # # TODO: The handle of mixed precision with the fused graph will be in a separate PR. Currently, the bit-width
+    # #  search is on the "classic" graph.
+    # if isinstance(graph, FusingMetadataWrapper):
+    #     graph = graph.get_internal_graph()
+    #
+    # if target_resource_utilization.bops_restricted():
+    #     # TODO: we only need the virtual graph is both activations and weights are configurable
+    #     # Since Bit-operations count target resource utilization is set, we need to reconstruct the graph for the MP search
+    #     graph = substitute(graph, fw_impl.get_substitutions_virtual_weights_activation_coupling())
 
-    # Set graph for MP search
-    graph = copy.deepcopy(graph_to_search_cfg)  # Copy graph before searching
-    # TODO: The handle of mixed precision with the fused graph will be in a separate PR. Currently, the bit-width
-    #  search is on the "classic" graph.
-    if isinstance(graph, FusingMetadataWrapper):
-        graph = graph.get_internal_graph()
-
-    if target_resource_utilization.bops_restricted():
-        # TODO: we only need the virtual graph is both activations and weights are configurable
-        # Since Bit-operations count target resource utilization is set, we need to reconstruct the graph for the MP search
-        graph = substitute(graph, fw_impl.get_substitutions_virtual_weights_activation_coupling())
-=======
     assert target_resource_utilization.is_any_restricted()
->>>>>>> 9e6a4dce
 
     # If we only run weights compression with MP than no need to consider activation quantization when computing the
     # MP metric (it adds noise to the computation)
