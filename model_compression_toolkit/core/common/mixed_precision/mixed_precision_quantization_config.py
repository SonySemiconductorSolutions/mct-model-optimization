# Copyright 2021 Sony Semiconductor Israel, Inc. All rights reserved.
#
# Licensed under the Apache License, Version 2.0 (the "License");
# you may not use this file except in compliance with the License.
# You may obtain a copy of the License at
#
#     http://www.apache.org/licenses/LICENSE-2.0
#
# Unless required by applicable law or agreed to in writing, software
# distributed under the License is distributed on an "AS IS" BASIS,
# WITHOUT WARRANTIES OR CONDITIONS OF ANY KIND, either express or implied.
# See the License for the specific language governing permissions and
# limitations under the License.
# ==============================================================================

from enum import Enum
from typing import List, Callable, Tuple

from model_compression_toolkit.logger import Logger
from model_compression_toolkit.core.common.mixed_precision.distance_weighting import get_average_weights
from model_compression_toolkit.core.common.quantization.quantization_config import QuantizationConfig, DEFAULTCONFIG
from model_compression_toolkit.core.common.similarity_analyzer import compute_mse


class MixedPrecisionQuantizationConfigV2:

    def __init__(self,
                 compute_distance_fn: Callable = None,
                 distance_weighting_method: Callable = get_average_weights,
                 num_of_images: int = 32,
                 configuration_overwrite: List[int] = None,
                 num_interest_points_factor: float = 1.0,
                 use_grad_based_weights: bool = True,
                 norm_weights: bool = True,
                 refine_mp_solution: bool = True,
                 metric_normalization_threshold: float = 1e10):
        """
        Class with mixed precision parameters to quantize the input model.
        Unlike QuantizationConfig, number of bits for quantization is a list of possible bit widths to
        support mixed-precision model quantization.

        Args:
            compute_distance_fn (Callable): Function to compute a distance between two tensors.
            distance_weighting_method (Callable): Function to use when weighting the distances among different layers when computing the sensitivity metric.
            num_of_images (int): Number of images to use to evaluate the sensitivity of a mixed-precision model comparing to the float model.
            configuration_overwrite (List[int]): A list of integers that enables overwrite of mixed precision with a predefined one.
            num_interest_points_factor (float): A multiplication factor between zero and one (represents percentage) to reduce the number of interest points used to calculate the distance metric.
            use_grad_based_weights (bool): Whether to use Hessian-based scores for weighted average distance metric computation.
            norm_weights (bool): Whether to normalize the returned weights (to get values between 0 and 1).
            refine_mp_solution (bool): Whether to try to improve the final mixed-precision configuration using a greedy algorithm that searches layers to increase their bit-width, or not.
            metric_normalization_threshold (float): A threshold for checking the mixed precision distance metric values, In case of values larger than this threshold, the metric will be scaled to prevent numerical issues.

        """

        self.compute_distance_fn = compute_distance_fn
        self.distance_weighting_method = distance_weighting_method
        self.num_of_images = num_of_images
        self.configuration_overwrite = configuration_overwrite
        self.refine_mp_solution = refine_mp_solution

        assert 0.0 < num_interest_points_factor <= 1.0, "num_interest_points_factor should represent a percentage of " \
                                                        "the base set of interest points that are required to be " \
                                                        "used for mixed-precision metric evaluation, " \
                                                        "thus, it should be between 0 to 1"
        self.num_interest_points_factor = num_interest_points_factor

        self.use_grad_based_weights = use_grad_based_weights
        self.norm_weights = norm_weights

<<<<<<< HEAD
=======
        if use_grad_based_weights is True:
            Logger.info(f"Using gradient-based weights for mixed-precision distance metric with tuning factor "
                        f"{output_grad_factor}")

        self.metric_normalization_threshold = metric_normalization_threshold

>>>>>>> d6db398e

class MixedPrecisionQuantizationConfig(QuantizationConfig):

    def __init__(self,
                 qc: QuantizationConfig = DEFAULTCONFIG,
                 compute_distance_fn: Callable = compute_mse,
                 distance_weighting_method: Callable = get_average_weights,
                 num_of_images: int = 32,
                 configuration_overwrite: List[int] = None,
                 num_interest_points_factor: float = 1.0):
        """
        Class to wrap all different parameters the library quantize the input model according to.
        Unlike QuantizationConfig, number of bits for quantization is a list of possible bit widths to
        support mixed-precision model quantization.

        Args:
            qc (QuantizationConfig): QuantizationConfig object containing parameters of how the model should be quantized.
            compute_distance_fn (Callable): Function to compute a distance between two tensors.
            distance_weighting_method (Callable): Function to use when weighting the distances among different layers when computing the sensitivity metric.
            num_of_images (int): Number of images to use to evaluate the sensitivity of a mixed-precision model comparing to the float model.
            configuration_overwrite (List[int]): A list of integers that enables overwrite of mixed precision with a predefined one.
            num_interest_points_factor: A multiplication factor between zero and one (represents percentage) to reduce the number of interest points used to calculate the distance metric.

        """

        super().__init__(**qc.__dict__)
        self.compute_distance_fn = compute_distance_fn
        self.distance_weighting_method = distance_weighting_method
        self.num_of_images = num_of_images
        self.configuration_overwrite = configuration_overwrite

        assert 0.0 < num_interest_points_factor <= 1.0, "num_interest_points_factor should represent a percentage of " \
                                                        "the base set of interest points that are required to be " \
                                                        "used for mixed-precision metric evaluation, " \
                                                        "thus, it should be between 0 to 1"
        self.num_interest_points_factor = num_interest_points_factor

    def separate_configs(self) -> Tuple[QuantizationConfig, MixedPrecisionQuantizationConfigV2]:
        """
        A function to separate the old MixedPrecisionQuantizationConfig into QuantizationConfig
        and MixedPrecisionQuantizationConfigV2

        Returns: QuantizationConfig, MixedPrecisionQuantizationConfigV2

        """
        _dummy_quant_config = QuantizationConfig()
        _dummy_mp_config_experimental = MixedPrecisionQuantizationConfigV2()
        qc_dict = {}
        mp_dict = {}
        for k, v in self.__dict__.items():
            if hasattr(_dummy_quant_config, k):
                qc_dict.update({k: v})
            elif hasattr(_dummy_mp_config_experimental, k):
                mp_dict.update({k: v})
            else:
                Logger.error(f'Attribute "{k}" mismatch: exists in MixedPrecisionQuantizationConfig but not in '
                             f'MixedPrecisionQuantizationConfigV2')  # pragma: no cover

        return QuantizationConfig(**qc_dict), MixedPrecisionQuantizationConfigV2(**mp_dict)


# Default quantization configuration the library use.
DEFAULT_MIXEDPRECISION_CONFIG = MixedPrecisionQuantizationConfig(DEFAULTCONFIG,
                                                                 compute_mse,
                                                                 get_average_weights)<|MERGE_RESOLUTION|>--- conflicted
+++ resolved
@@ -67,15 +67,8 @@
         self.use_grad_based_weights = use_grad_based_weights
         self.norm_weights = norm_weights
 
-<<<<<<< HEAD
-=======
-        if use_grad_based_weights is True:
-            Logger.info(f"Using gradient-based weights for mixed-precision distance metric with tuning factor "
-                        f"{output_grad_factor}")
-
         self.metric_normalization_threshold = metric_normalization_threshold
 
->>>>>>> d6db398e
 
 class MixedPrecisionQuantizationConfig(QuantizationConfig):
 
