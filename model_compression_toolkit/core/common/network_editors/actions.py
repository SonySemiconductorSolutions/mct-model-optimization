--- conflicted
+++ resolved
@@ -44,9 +44,9 @@
     """
 
     def __repr__(self):
-        _str = f'filter={type(self.filter).__name__}{self.filter.__dict__}'  # pragma: no cove
-        _str = f'{_str} ; action={type(self.action).__name__}{self.action.kwargs}'  # pragma: no cove
-        return _str  # pragma: no cove
+        _str = f'filter={type(self.filter).__name__}{self.filter.__dict__}'  # pragma: no cover
+        _str = f'{_str} ; action={type(self.action).__name__}{self.action.kwargs}'  # pragma: no cover
+        return _str  # pragma: no cover
 
     pass
 
@@ -71,7 +71,7 @@
             Node after action is applied.
 
         """
-        pass  # pragma: no cove
+        pass  # pragma: no cover
 
 
 class ChangeCandidatesWeightsQuantConfigAttr(BaseAction):
@@ -244,13 +244,6 @@
 
             activation_quantization_fn = fw_info.activation_quantizer_mapping.get(self.activation_quantization_method)
 
-            if activation_quantization_fn is None:
-<<<<<<< HEAD
-                raise Exception('Unknown quantization method for activation')  # pragma: no cove
-=======
-                raise Exception('Unknown quantization method for activation')
->>>>>>> 16f9c974
-
             node.final_activation_quantization_cfg.set_activation_quantization_fn(activation_quantization_fn)
             node.final_activation_quantization_cfg.activation_quantization_method = self.activation_quantization_method
 
@@ -292,7 +285,7 @@
                     self.activation_quantization_method)
 
                 if activation_quantization_fn is None:
-                    raise Exception('Unknown quantization method for activations')  # pragma: no cove
+                    raise Exception('Unknown quantization method for activations')  # pragma: no cover
 
                 qc.activation_quantization_cfg.set_activation_quantization_fn(activation_quantization_fn)
                 qc.activation_quantization_cfg.activation_quantization_method = self.activation_quantization_method
@@ -336,7 +329,7 @@
             weights_quantization_fn = fw_info.weights_quantizer_mapping.get(self.weights_quantization_method)
 
             if weights_quantization_fn is None:
-                raise Exception('Unknown quantization method for weights')  # pragma: no cove
+                raise Exception('Unknown quantization method for weights')  # pragma: no cover
 
             node.final_weights_quantization_cfg.set_weights_quantization_fn(weights_quantization_fn)
             node.final_weights_quantization_cfg.weights_quantization_method = self.weights_quantization_method
@@ -380,7 +373,7 @@
                 weights_quantization_fn = fw_info.weights_quantizer_mapping.get(self.weights_quantization_method)
 
                 if weights_quantization_fn is None:
-                    raise Exception('Unknown quantization method for weights')  # pragma: no cove
+                    raise Exception('Unknown quantization method for weights')  # pragma: no cover
 
                 qc.weights_quantization_cfg.set_weights_quantization_fn(weights_quantization_fn)
                 qc.weights_quantization_cfg.weights_quantization_method = self.weights_quantization_method
