--- conflicted
+++ resolved
@@ -431,11 +431,7 @@
             node: A graph node that wraps the operation for which the MAC count is computed.
             fw_info: FrameworkInfo object with information about the specific framework's model.
 
-<<<<<<< HEAD
-        Returns: The MAC count og the operation
-=======
         Returns: The MAC count of the operation
->>>>>>> 113f4934
         """
 
         raise NotImplemented(f'{self.__class__.__name__} have to implement the '
