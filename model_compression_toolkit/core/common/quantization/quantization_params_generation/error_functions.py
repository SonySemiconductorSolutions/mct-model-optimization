--- conflicted
+++ resolved
@@ -13,7 +13,7 @@
 # limitations under the License.
 # ==============================================================================
 from copy import deepcopy
-from typing import Tuple, Callable, List
+from typing import Tuple, Callable
 import numpy as np
 import model_compression_toolkit.core.common.quantization.quantization_config as qc
 from model_compression_toolkit.core.common.hessian import TraceHessianRequest, HessianMode, HessianInfoGranularity, \
@@ -484,15 +484,6 @@
         qc.QuantizationErrorMethod.MSE: lambda x, y, threshold: compute_mse(x, y, norm=norm, axis=axis),
         qc.QuantizationErrorMethod.MAE: lambda x, y, threshold: compute_mae(x, y, norm=norm, axis=axis),
         qc.QuantizationErrorMethod.LP: lambda x, y, threshold: compute_lp_norm(x, y, p=p, norm=norm, axis=axis),
-<<<<<<< HEAD
-        qc.QuantizationErrorMethod.KL:
-            lambda x, y, threshold: _kl_error_function_wrapper(x, range_min=threshold[:, 0], range_max=threshold[:, 1],
-                                                               n_bits=n_bits, per_channel=axis is not None)
-            if quantization_method == QuantizationMethod.UNIFORM
-            else _kl_error_function_wrapper(x, range_min=0 if not signed else -threshold, range_max=threshold,
-                                            n_bits=n_bits, per_channel=axis is not None)
-=======
->>>>>>> bfb89bdc
     }
 
     return quant_method_error_function_mapping[quant_error_method]
