# Copyright 2021 Sony Semiconductor Israel, Inc. All rights reserved.
#
# Licensed under the Apache License, Version 2.0 (the "License");
# you may not use this file except in compliance with the License.
# You may obtain a copy of the License at
#
#     http://www.apache.org/licenses/LICENSE-2.0
#
# Unless required by applicable law or agreed to in writing, software
# distributed under the License is distributed on an "AS IS" BASIS,
# WITHOUT WARRANTIES OR CONDITIONS OF ANY KIND, either express or implied.
# See the License for the specific language governing permissions and
# limitations under the License.
# ==============================================================================
from collections import namedtuple

from copy import copy, deepcopy
from functools import wraps
from typing import List, Tuple, Any, Callable

import networkx as nx
import numpy as np

from networkx.algorithms.dag import topological_sort

from model_compression_toolkit.core.common.framework_info import FrameworkInfo
from model_compression_toolkit.core.common.fusion.fusing_info import FusingInfo
from model_compression_toolkit.core.common.graph.edge import EDGE_SINK_INDEX, EDGE_SOURCE_INDEX
from model_compression_toolkit.core.common.graph.edge import Edge, convert_to_edge
from model_compression_toolkit.core.common.graph.graph_searches import GraphSearches
from model_compression_toolkit.core.common.graph.base_node import BaseNode
from model_compression_toolkit.core.common.collectors.statistics_collector import BaseStatsCollector
from model_compression_toolkit.core.common.collectors.statistics_collector import scale_statistics, shift_statistics
from model_compression_toolkit.core.common.pruning.pruning_section import PruningSection
from model_compression_toolkit.core.common.user_info import UserInformation
from model_compression_toolkit.logger import Logger
from model_compression_toolkit.target_platform_capabilities.targetplatform2framework import LayerFilterParams
from model_compression_toolkit.target_platform_capabilities.targetplatform2framework.framework_quantization_capabilities import \
    FrameworkQuantizationCapabilities


def validate_graph_after_change(method: Callable) -> Callable:
    """
    Decorator for graph-mutating methods. After the decorated method executes,
    this decorator calls `self.validate()` to ensure the graph remains in a valid state.

    Args:
        method: The graph-modifying method to wrap.

    Returns:
        A wrapped method that validates the graph after execution.
    """
    @wraps(method)
    def wrapper(self, *args, **kwargs):
        result = method(self, *args, **kwargs)
        if not self.skip_validation_check:
            self.validate()  # calls Graph.validate(). Ensure graph consistency after changes.
        return result
    return wrapper


OutTensor = namedtuple('OutTensor', 'node node_out_index')


class Graph(nx.MultiDiGraph, GraphSearches):
    """
    Base graph representing a model to be optimized.
    """

    def __init__(self,
                 name: str,
                 nodes: List[BaseNode],
                 input_nodes: List[BaseNode],
                 output_nodes: List[OutTensor],
                 edge_list: List[Edge],
                 fw_info: FrameworkInfo = None,
                 **attr):
        """
        Args:
            nodes: List of nodes the graph has.
            input_nodes: List of input nodes the model
            output_nodes: List of output nodes of the model to a list of their output indices.
            edge_list: List of edges the graph has between nodes.
            fw_info: FrameworkInfo object (needed for computing the graph's weights memory).
            **attr: Attributes to add to graph as key=value pairs.
        """

        super().__init__(**attr)

        # This must be set first to ensure it's available when validation runs during graph creation.
        self.skip_validation_check = False
        self._fusing_info = FusingInfo()

        self.name = name
        self.input_nodes = input_nodes
        self.output_nodes = output_nodes
        self.node_to_out_stats_collector = dict()
        self.node_to_in_stats_collector = dict()
        self.add_nodes_from(nodes)
        for e in edge_list:
            self.add_edge(e.source_node,
                          e.sink_node,
                          **e.get_attributes())
        self.user_info = UserInformation()
        self.fw_info = fw_info

    @property
    def fusing_info(self) -> FusingInfo:
        return self._fusing_info

    @fusing_info.setter
    @validate_graph_after_change
    def fusing_info(self, fusing_info: FusingInfo):
        self._fusing_info = fusing_info

    def set_fw_info(self,
                    fw_info: FrameworkInfo):
        """
        Set the graph's framework info.
        Args:
            fw_info: FrameworkInfo object.
        """

        self.fw_info = fw_info

    def set_fqc(self,
                fqc: FrameworkQuantizationCapabilities):
        """
        Set the graph's FQC.
        Args:
            fqc: FrameworkQuantizationCapabilities object.
        """
        # validate graph nodes are either from the framework or a custom layer defined in the FQC
        # Validate graph nodes are either built-in layers from the framework or custom layers defined in the FQC
        fqc_layers = fqc.op_sets_to_layers.get_layers()
        fqc_filtered_layers = [layer for layer in fqc_layers if isinstance(layer, LayerFilterParams)]
        for n in self.nodes:
            is_node_in_fqc = any([n.is_match_type(_type) for _type in fqc_layers]) or \
                             any([n.is_match_filter_params(filtered_layer) for filtered_layer in fqc_filtered_layers])
            if n.is_custom:
                if not is_node_in_fqc:
                    Logger.critical(f'MCT does not support optimizing Keras custom layers. Found a layer of type {n.type}. '
                                    ' Please add the custom layer to Framework Quantization Capabilities (FQC), or file a feature '
                                    'request or an issue if you believe this should be supported.')  # pragma: no cover
                if any([qc.default_weight_attr_config.enable_weights_quantization for qc in n.get_qco(fqc).quantization_configurations]):
                    Logger.critical(f'Layer identified: {n.type}. MCT does not support weight quantization for Keras custom layers.')  # pragma: no cover

        self.fqc = fqc

    def get_topo_sorted_nodes(self):
        """
        Returns: a list of toposorted nodes.
        """

        return list(nx.algorithms.dag.topological_sort(self))

    def get_op_list(self) -> np.ndarray:
        """
        Returns: Set of operators in the graph.
        """

        return np.unique([n.op for n in self.nodes()])

    def get_inputs(self) -> List[BaseNode]:
        """
        Returns: List containing the model input nodes.
        """

        return self.input_nodes

    def get_outputs(self) -> List[OutTensor]:
        """
        Returns: Dictionary containing the model output nodes.
        """

        return self.output_nodes

    @validate_graph_after_change
    def set_inputs(self,
                   input_nodes: List[BaseNode]):
        """
        Set the graph inputs dictionary.
        Args:
            input_nodes: List of the model's inputs.
        """

        self.input_nodes = input_nodes

    @validate_graph_after_change
    def set_outputs(self,
                    output_nodes: List[OutTensor]):
        """
        Set the graph outputs dictionary.
        Args:
            output_nodes: Dictionary of the model's outputs.
        """

        self.output_nodes = output_nodes

    def set_out_stats_collector_to_node(self,
                                        n: BaseNode,
                                        stats_collector: BaseStatsCollector):
        """
        Set an output statistics collector of a node in the graph, and set this statistics collector as an input
        statistics collector of nodes next to this given node.

        Args:
            n: Node to set its output statistics collector.
            stats_collector: Output statistics collector to collect the node's output statistics.
        """

        n_outputs = 1 if isinstance(n.output_shape, tuple) else len(n.output_shape)

        if n_outputs != 1:  # Node has multiple outputs
            stats_collectors = [deepcopy(stats_collector) for i in
                                range(n_outputs)]  # Create multiple tensors to attach to each next
            # node
            out_edges = self.out_edges(n, sort_by_attr=EDGE_SOURCE_INDEX)
            for sc, oe in zip(stats_collectors, out_edges):  # Attach to each next node an input tensor
                in_nodes = [e.source_node for e in self.incoming_edges(oe.sink_node,
                                                                       sort_by_attr=EDGE_SINK_INDEX)]
                if len(in_nodes) != 1:  # Next node has multiple in_nodes (besides the passed node)
                    # so self.input_tensors_dict[dst_node] should be a list of tensors
                    if oe.sink_node not in self.node_to_in_stats_collector:
                        # first visit: init tensors list as a list of Nones
                        self.node_to_in_stats_collector.update({oe.sink_node: [None] * len(in_nodes)})
                    self.node_to_in_stats_collector[oe.sink_node][in_nodes.index(n)] = sc

                else:
                    self.node_to_in_stats_collector.update({oe.sink_node: sc})
            self.node_to_out_stats_collector.update(
                {n: stats_collectors})  # Attach the passed node a list of output tensors

        else:
            self.node_to_out_stats_collector.update({n: stats_collector})
            for oe in self.out_edges(n):
                in_nodes = [e.source_node for e in self.incoming_edges(oe.sink_node,
                                                                       sort_by_attr=EDGE_SINK_INDEX)]
                if len(in_nodes) != 1:  # Next node has multiple in_nodes (besides the passed node)
                    # so self.input_tensors_dict[dst_node] should be a list of tensors
                    if oe.sink_node not in self.node_to_in_stats_collector:
                        # first visit: init tensors list as a list of Nones
                        self.node_to_in_stats_collector.update({oe.sink_node: [None] * len(in_nodes)})
                    self.node_to_in_stats_collector[oe.sink_node][in_nodes.index(n)] = stats_collector

                else:
                    self.node_to_in_stats_collector.update({oe.sink_node: stats_collector})

    def get_out_stats_collector(self,
                                n: BaseNode) -> BaseStatsCollector:
        """
        Get the output statistics collector of a node containing output statistics of the node.
        Args:
            n: Node to get its output statistics collector.

        Returns:
            BaseStatsCollector object of the node.
        """
        return self.node_to_out_stats_collector.get(n)

    def get_in_stats_collector(self,
                               n: BaseNode) -> BaseStatsCollector:
        """
        Get the input statistics collector of a node containing input statistics of the node.
        Args:
            n: Node to get its input statistics collector.

        Returns:
            Statistics collector containing input statistics of the node.
        """

        sc = self.node_to_in_stats_collector.get(n)
        if sc is None:
            Logger.critical(f'No input statistics collector found for node {n.name}.')  # pragma: no cover
        return sc

    def scale_stats_collector(self,
                              node: BaseNode,
                              scale_factor: np.ndarray):
        """
        Scale the output statistics of a node in the graph by a given scaling factor.
        The scaling factor can be a single value (scale per-tensor) or multiple values (scale per-channel).
        This is done in place.

        Args:
            node: Node to scale its output statistics.
            scale_factor: Scale factor to use for the statistics scaling.

        """

        sc = self.get_out_stats_collector(node)
        scaled_sc = scale_statistics(sc, scale_factor)
        self.set_out_stats_collector_to_node(node, scaled_sc)

    def shift_stats_collector(self,
                              node: BaseNode,
                              shift_value: np.ndarray):
        """
        Shift the output statistics of a node in the graph by a given value.
        The shifting value can be a single value (shifting per-tensor) or multiple values (shifting per-channel).
        This is done in place.

        Args:
            node: Node to scale its output statistics.
            shift_value: Value to use for the statistics shifting.

        """

        sc = self.get_out_stats_collector(node)
        shifted_sc = shift_statistics(sc, shift_value)
        self.set_out_stats_collector_to_node(node, shifted_sc)

    def find_node_by_name(self,
                          name: str) -> List[BaseNode]:
        """
        Find and return a list of nodes by a name.

        Args:
            name: Name to find nodes in the graph by.

        Returns:
            List of nodes named
        """

        return [n for n in self.nodes if n.name == name]

    def get_next_nodes(self,
                       node_obj: BaseNode) -> List[BaseNode]:
        """
        Get next nodes (in a topological order) of a node.

        Args:
            node_obj: Node to get its next nodes.

        Returns:
            List of output nodes objects.

        """

        return [edges_list.sink_node for edges_list in self.out_edges(node_obj)]

    def get_prev_nodes(self,
                       node_obj: BaseNode,
                       sink_index_sorted: bool = False) -> List[BaseNode]:
        """
        Get previous nodes (in a topological order) of a node.

        Args:
            node_obj: Node to get its previous nodes.
            sink_index_sorted: Whether to sort the returned list by the sink_index of the edges.

        Returns:
            List of input nodes objects.

        """
        if sink_index_sorted:
            sort_attr = 'sink_index'
        else:
            sort_attr = None
        return [edges_list.source_node for edges_list in self.incoming_edges(node_obj, sort_by_attr=sort_attr)]

    @validate_graph_after_change
    def reconnect_out_edges(self,
                            current_node: BaseNode,
                            new_node: BaseNode):
        """
        Connect all outgoing edges of a node to be outgoing edges of a different node
        (useful when replacing a node during substitutions).

        Args:
            current_node: Node to reconnect its outgoing edges.
            new_node: Node to connect the outgoing edges of the current node to.
        """

        for oe in self.out_edges(current_node):
            self.add_edge(new_node, oe.sink_node, **oe.get_attributes())
            self.remove_edge(current_node, oe.sink_node)

    @validate_graph_after_change
    def reconnect_in_edges(self,
                           current_node: BaseNode,
                           new_node: BaseNode):
        """
        Connect all incoming edges of a node to be incoming edges of a different node
        (useful when replacing a node during substitutions).

        Args:
            current_node: Node to reconnect its incoming edges.
            new_node: Node to connect the incoming edges of the current node to.
        """

        for ie in self.incoming_edges(current_node):
            self.add_edge(ie.source_node, new_node, **ie.get_attributes())
            self.remove_edge(ie.source_node, current_node)

    @validate_graph_after_change
    def add_node_with_in_edges(self, new_node: BaseNode, input_nodes: List[BaseNode],
                               input_nodes_output_index: List[int] = []):
        """
        Add node to graph and connect it to its input nodes
        (useful when adding a node during substitutions).

        Args:
            new_node: Node to add.
            input_nodes: A list of new_node input nodes. The order is the sink_index of the edge
             between the input node and new_node
            input_nodes_output_index: A list output indices from input nodes. The order is the
             source_index of the edge. Deafult is an empty list which means all output indices
             are zero
        """

        if len(input_nodes_output_index) == 0:
            input_nodes_output_index = [0] * len(input_nodes)

        if len(input_nodes_output_index) != len(input_nodes):
            Logger.critical('The number of input nodes and their corresponding output indices must be equal. Found mismatched lengths.')  # pragma: no cover

        self.add_node(new_node)
        for sink_index, (in_node, source_index) in enumerate(zip(input_nodes, input_nodes_output_index)):
            self.add_edge(in_node, new_node, source_index=source_index, sink_index=sink_index)

    @validate_graph_after_change
    def replace_output_node(self,
                            current_node: BaseNode,
                            new_node: BaseNode):
        """
        If a node is being substituted with another node and it is an output node, the graph's outputs
        should be updated as well. This function takes care of it by going over the graph's outputs, and
        replacing the current output node with a new output node.
        If current node is not an output node, nothing gets changed.

        Args:
            current_node: Node that (possibly) is an output node.
            new_node: New node to set as an output node if the current node is an output node.

        """

        graph_outputs = self.get_outputs()
        new_graph_outputs = copy(graph_outputs)
        for graph_ot_index, ot in enumerate(graph_outputs):
            if current_node == ot.node:
                new_graph_outputs[graph_ot_index] = OutTensor(new_node, ot.node_out_index)
        self.set_outputs(new_graph_outputs)

    @validate_graph_after_change
    def replace_input_node(self,
                           current_node: BaseNode,
                           new_node: BaseNode):
        """
        If a node is being substituted with another node, and it is an input node, the graph's input
        should be updated as well. This function takes care of it by going over the graph's inputs, and
        replacing the current input node with a new input node.
        If current node is not an input node, nothing gets changed.

        Args:
            current_node: Node that (possibly) is an input node.
            new_node: New node to set as an input node if the current node is an input node.

        """
        if new_node is None:
            Logger.critical("Cannot replace input node with a None value; new input node is required.")  # pragma: no cover

        graph_inputs = self.get_inputs()
        new_graph_inputs = copy(graph_inputs)
        if current_node in graph_inputs:
            new_graph_inputs.remove(current_node)
            new_graph_inputs.append(new_node)
        self.set_inputs(new_graph_inputs)

    @validate_graph_after_change
    def remove_node(self,
                    node_to_remove: BaseNode,
                    new_graph_inputs: List[BaseNode] = None,
                    new_graph_outputs: List[OutTensor] = None):
        """
        Remove a node from the graph. A new inputs/outputs lists can be passed in case the node is currently an
        input/output of the graph. If the node is an input/output and a new list wasn't passed an error is logged.

        Args:
            node_to_remove: Node to remove from the graph.
            new_graph_inputs: An inputs list to set as the graph's inputs.
            new_graph_outputs: An outputs list to set as the graph's outputs.

        """

        output_nodes = [ot.node for ot in self.get_outputs()]  # get output nodes from namedtuples
        if node_to_remove in output_nodes:  # If node is in the graph's outputs, the outputs should be updated
            if new_graph_outputs is None:  # pragma: no cover
                Logger.critical(
                    f"{node_to_remove.name} is among the graph outputs; however, it cannot be removed without providing a new output.")  # pragma: no cover
            self.set_outputs(new_graph_outputs)

        if node_to_remove in self.get_inputs():  # If node is in the graph's inputs, the inputs should be updated
            if new_graph_inputs is None:
                Logger.critical(
                    f'{node_to_remove.name} is among the graph inputs; however, it cannot be removed without providing a new input.')  # pragma: no cover
            self.set_inputs(new_graph_inputs)

        # Make sure there are no connected edges left to the node before removing it.
        assert len(
            self.incoming_edges(node_to_remove)) == 0, f'There are {len(self.incoming_edges(node_to_remove))} ' \
                                                       f'incoming ' \
                                                       f'edges to node {node_to_remove}, and they should be removed ' \
                                                       f'before deleting the node from the graph.'
        assert len(self.out_edges(node_to_remove)) == 0, f'There are {len(self.out_edges(node_to_remove))} outgoing ' \
                                                         f'edges to node {node_to_remove}, and they should be removed ' \
                                                         f'' \
                                                         f'' \
                                                         f'before deleting the node from the graph.'
        #  Remove node
        super().remove_node(node_to_remove)

    def incoming_edges(self,
                       n: BaseNode,
                       sort_by_attr: str = None) -> List[Edge]:
        """
        Get a list of incoming edges of a node. If sort_by_attr is passed, the returned list
        is sorted by that edge's attribute.

        Args:
            n: Node to get its incoming edges.
            sort_by_attr: Attribute to sort the edges by.

        Returns:
            List of incoming edges of the node. Each incoming edge is a tuple of:
            (source node, destination node, edge data)
        """

        input_edges = [convert_to_edge(e) for e in super().in_edges(n, data=True)]
        if sort_by_attr is not None:
            input_edges.sort(key=lambda e: getattr(e, sort_by_attr))
        return input_edges

    def out_edges(self,
                  n: BaseNode,
                  sort_by_attr: str = None) -> List[Edge]:
        """
        Get a list of outgoing edges of a node. If sort_by_attr is passed, the returned list
        is sorted by that edge's attribute.

        Args:
            n: Node to get its outgoing edges.
            sort_by_attr: Attribute to sort the edges by.

        Returns:
            List of outgoing edges of the node.
        """

        output_edges = [convert_to_edge(e) for e in super().edges(n, data=True)]
        if sort_by_attr is not None:
            output_edges.sort(key=lambda e: getattr(e, sort_by_attr))
        return output_edges

    def get_configurable_sorted_nodes_names(self,
                                            fw_info: FrameworkInfo,
                                            include_reused_nodes: bool = False) -> List[str]:
        """
        Get a list of nodes' names that can be configured (namely, has one or
        more weight qc candidate). The names are sorted according to the topological
        order of the graph.

        Args:
            fw_info: FrameworkInfo object with information about the specific framework's model.
            include_reused_nodes: Whether or not to include reused nodes (False by default).

        Returns: List of nodes' names that can be configured (namely, has one or
        more weight qc candidate) sorted topology.

        """
        sorted_names = [n.name for n in self.get_configurable_sorted_nodes(fw_info=fw_info,
                                                                           include_reused_nodes=include_reused_nodes)]
        return sorted_names

    def get_weights_configurable_nodes(self,
                                       fw_info: FrameworkInfo,
                                       include_reused_nodes: bool = False) -> List[BaseNode]:
        """
        Get a list of nodes that their weights can be configured (namely, has one or
        more weight qc candidate and their weights should be quantized).

        Args:
            fw_info: FrameworkInfo object with information about the specific framework's model.
            include_reused_nodes: Whether to include reused nodes (False by default).

        Returns:
            A list of nodes that their weights can be configured (namely, has one or more weight qc candidate).
        """
        # configurability is only relevant for kernel attribute quantization
        potential_conf_nodes = [n for n in list(self) if fw_info.is_kernel_op(n.type)]

        def is_configurable(n):
            kernel_attrs = fw_info.get_kernel_op_attributes(n.type)
            return any(n.is_configurable_weight(attr) for attr in kernel_attrs) and (not n.reuse or include_reused_nodes)

        return [n for n in potential_conf_nodes if is_configurable(n)]

    def get_sorted_weights_configurable_nodes(self,
                                              fw_info: FrameworkInfo,
                                              include_reused_nodes: bool = False) -> List[BaseNode]:
        """
        Get a list of sorted nodes that their weights can be configured (namely, has one or
        more weight qc candidate and their weights should be quantized).

        Args:
            fw_info: FrameworkInfo object with information about the specific framework's model.
            include_reused_nodes: Whether to include reused nodes (False by default).

        Returns:
            A list of nodes that their weights can be configured (namely, has one or more weight qc candidate)
            sorted topologically.
        """
        return self._sort_nodes_in_list(self.get_weights_configurable_nodes(fw_info, include_reused_nodes))

    def get_activation_configurable_nodes(self) -> List[BaseNode]:
        """
        Get a list of nodes that their activation can be configured (namely, has one or
        more activation qc candidate and their activation should be quantized).

        Returns:
            A list of nodes that their activation can be configured (namely, has one or more activation qc candidate).
        """
        return [n for n in list(self) if n.has_configurable_activation()]

    def get_sorted_activation_configurable_nodes(self) -> List[BaseNode]:
        """
        Get a sorted list of nodes that their activation can be configured (namely, has one or
        more activation qc candidate and their activation should be quantized).

        Returns:
            A list of nodes that their activation can be configured (namely, has one or more activation qc candidate)
            sorted topologically.
        """
        return self._sort_nodes_in_list(self.get_activation_configurable_nodes())

    def get_configurable_sorted_nodes(self,
                                      fw_info: FrameworkInfo,
                                      include_reused_nodes: bool = False) -> List[BaseNode]:
        """
        Get a list of nodes that can be configured (namely, has one or
        more qc candidate and their weights or activations should be quantized).
        The nodes are sorted according to the topological order of the graph.

        Args:
            fw_info: fw_info: FrameworkInfo object with information about the specific framework's model.
            include_reused_nodes: Whether or not to include reused nodes (False by default).

        Returns:
             A list of nodes that can be configured (namely, has one or more qc candidate) sorted topology.

        """
        weights_configurable_nodes = self.get_weights_configurable_nodes(fw_info, include_reused_nodes)
        activation_configurable_nodes = self.get_activation_configurable_nodes()

        # combine and remove duplications
        configurable_nodes = list(set(weights_configurable_nodes + activation_configurable_nodes))

        return self._sort_nodes_in_list(configurable_nodes)

    def _sort_nodes_in_list(self, nodes_list: List[BaseNode]) -> List[BaseNode]:
        """
        Sorts a list of graph nodes according to the order of the nodes in the topological sort of the graph's nodes.

        Args:
            nodes_list: A list of nodes to sort.

        Returns: nodes_list sorted topologically.

        """
        sorted_configurable_nodes = []
        sorted_nodes = list(topological_sort(self))
        for n in sorted_nodes:
            if n in nodes_list:
                sorted_configurable_nodes.append(n)
        return sorted_configurable_nodes

    def get_min_candidates_config(self, fw_info: FrameworkInfo) -> List[int]:
        """
        Builds a minimal configuration.
        Note: we assume that a minimal configuration exists, i.e., each configurable node has exactly one candidate
            with minimal n_bits (in both weight and activation if both are quantized, or in the relevant one if only
            one of them is quantized)

        Args:
            fw_info: fw_info: FrameworkInfo object with information about the specific framework's model.

        Returns: A list of candidate for each node (list on indices)
        """

        conf_sorted_nodes = self.get_configurable_sorted_nodes(fw_info)
        min_cfg_candidates = [n.find_min_candidates_indices() for n in conf_sorted_nodes]  # list of lists of indices

        assert all([len(lst) == 1 for lst in min_cfg_candidates]), \
            f"A minimal config candidate must be defined, but some node have multiple potential minimal candidates"

        return [lst[0] for lst in min_cfg_candidates]

    def get_max_candidates_config(self, fw_info: FrameworkInfo) -> List[int]:
        """
        Builds a maximal configuration.
        Note: we assume that a maximal configuration exists, i.e., each configurable node has exactly one candidate
            with maximal n_bits (in both weight and activation if both are quantized, or in the relevant one if only
            one of them is quantized)

        Args:
            fw_info: fw_info: FrameworkInfo object with information about the specific framework's model.

        Returns: A list of candidate for each node (list on indices)
        """

        conf_sorted_nodes = self.get_configurable_sorted_nodes(fw_info)
        max_cfg_candidates = [n.find_max_candidates_indices() for n in conf_sorted_nodes]  # list of lists of indices

        assert all([len(lst) == 1 for lst in max_cfg_candidates]), \
            f"A maximal config candidate must be defined, but some node have multiple potential maximal candidates"

        return [lst[0] for lst in max_cfg_candidates]

    def get_final_weights_config(self, fw_info: FrameworkInfo) -> List[Tuple[BaseNode, int]]:
        """
        Gets the final number of bits for quantization of each weights' configurable layer.

        Args:
            fw_info: fw_info: FrameworkInfo object with information about the specific framework's model.

        Returns: A list of pairs of (node type, node's weights quantization bitwidth).

        """
        sorted_conf_weights = self.get_sorted_weights_configurable_nodes(fw_info)
        # a configurable node by definition has a kernel op
        return [(n, n.final_weights_quantization_cfg.get_attr_config(self.fw_info.get_kernel_op_attributes(n.type)[0]).weights_n_bits)
                for n in sorted_conf_weights]

    def get_final_activation_config(self) -> List[Tuple[BaseNode, int]]:
        """
        Gets the final number of bits for quantization of each activation configurable layer.

        Returns: A list of pairs of (node type, nod's activation quantization bitwidth).

        """
        sorted_conf_activation = self.get_sorted_activation_configurable_nodes()
        return [(n, n.final_activation_quantization_cfg.activation_n_bits) for n in sorted_conf_activation]

<<<<<<< HEAD
=======
    def retrieve_preserved_quantization_node(self, node: BaseNode) -> BaseNode:
        """
        For a node with quantization_preserving == True, get the previous non-quantization_preserving node
        to get activation quantization config from. If quantization_preserving is False return node.
        Args:
            node: quantization preserving node.

        Returns:
            The node that the quantization preserving node should get the activation quantization from.

        """
        while node.is_quantization_preserving():
            prev_nodes = self.get_prev_nodes(node)
            assert len(prev_nodes) == 1, "Activation preserving node should have only 1 input."
            node = prev_nodes[0]
        return node

    def update_fused_nodes(self, fusion: List[Any]):
        """
        Updates the graphs fusions list with a new list of nodes that have been fused.

        Args:
            fusion: A list of nodes that have been fused.

        """
        self.fused_nodes.append(fusion)
>>>>>>> 1056e36c

    def has_any_configurable_activation(self) -> bool:
        """
        Checks whether any node in the graph has a configurable activation quantization.

        Returns:
            Whether any node in the graph has a configurable activation quantization.
        """
        return any([n.has_configurable_activation() for n in self.nodes])

    def has_any_configurable_weights(self):
        """
        Checks whether any node in the graph has any configurable weights quantization.

        Returns:
            Whether any node in the graph has any configurable weights quantization.
        """

        return any([n.has_any_configurable_weight() for n in self.nodes])

    @validate_graph_after_change
    def replace_node(self, node_to_replace: BaseNode, new_node: BaseNode):
        """
        Replaces a node in the graph with a new node.

        Args:
            node_to_replace: The node to replace.
            new_node: The new node to replace with.

        """
        self.add_node(new_node)
        self.reconnect_out_edges(node_to_replace, new_node)
        self.reconnect_in_edges(node_to_replace, new_node)
        self.replace_output_node(node_to_replace, new_node)
        self.replace_input_node(node_to_replace, new_node)
        self.remove_node(node_to_replace)

    def get_pruning_sections(self,
                             fw_impl: Any) -> List[PruningSection]:
        """
        Constructs pruning sections for a given computational graph.
        Each section is created starting from an entry node and includes intermediate and exit nodes.

        Args:
            fw_impl (PruningFrameworkImplementation): Implementation of specific framework methods required for pruning.

        Returns: List of PruningSection in the graph.
        """
        entry_nodes = self.get_pruning_sections_entry_nodes(fw_impl)
        return [self._create_pruning_section(entry_node,  fw_impl) for entry_node in entry_nodes]

    def get_pruning_sections_entry_nodes(self, fw_impl: Any) -> List[BaseNode]:
        """
        Identifies entry nodes for pruning sections within the graph.
        Traverses the graph in a topological order, checking each node for prunability criteria.
        Returns a list of nodes that mark the beginning of a prunable section in the graph.

        Args:
            fw_impl (PruningFrameworkImplementation): Implementation of specific framework methods required for pruning.

        Returns: List of nodes that are entry nodes in the pruning sections of the graph.

        """
        prunable_nodes = []
        for n in list(topological_sort(self)):
            if fw_impl.is_node_entry_node(n) and self._is_node_topology_prunable(n, fw_impl):
                prunable_nodes.append(n)
        return prunable_nodes

    def _is_node_topology_prunable(self, entry_node: BaseNode, fw_impl: Any) -> bool:
        """
        Determines if the topology starting from a given entry node is suitable for pruning.
        Iteratively examines the graph structure, focusing on node connectivity and pruning criteria.
        Returns True if the topology is prunable, False otherwise.

        Args:
            entry_node (BaseNode): The node to start the topology check from.
            fw_impl (PruningFrameworkImplementation): Implementation of specific framework methods required for pruning.

        Returns: Whether this node is a start of a pruning section according to the graph topology or not.

        """
        next_node = entry_node

        # Continue iterating until the conditions for prunability are no longer met
        while len(self.out_edges(next_node)) == 1:
            next_node = self.out_edges(next_node)[0].sink_node

            # If next_node is an exit node and has only one incoming edge, the topology is prunable.
            if fw_impl.is_node_exit_node(next_node, entry_node, self.fw_info) and len(self.in_edges(next_node)) == 1:
                return True

            # If the next node is not an intermediate node or has more than one incoming/outgoing edge,
            # stop the check.
            if not fw_impl.is_node_intermediate_pruning_section(next_node) or len(self.in_edges(next_node)) != 1 or len(self.out_edges(next_node)) != 1:
                return False

        # If the loop exits normally, it implies that the topology is not prunable
        return False


    def _create_pruning_section(self, entry_node: BaseNode, fw_impl: Any) -> PruningSection:
        """
        Creates a PruningSection object starting from a given entry node.
        Includes logic to find intermediate and exit nodes to complete the section.
        Ensures the provided entry node is a valid starting point for pruning.

        Args:
            entry_node (BaseNode): The entry node to create the section it starts.
            fw_impl (PruningFrameworkImplementation): Implementation of specific framework methods required for pruning.

        Returns: The pruning section that starts with node entry_node.

        """
        if not fw_impl.is_node_entry_node(entry_node):
            Logger.critical(f"Node {entry_node} is not a valid entry node for creating a pruning section")  # pragma: no cover

        intermediate_nodes, exit_node = self._find_intermediate_and_exit_nodes(entry_node, fw_impl)

        if not fw_impl.is_node_exit_node(exit_node, entry_node, self.fw_info):
            Logger.critical(f"Node {exit_node} is not a valid exit node for the pruning section starting with {entry_node}.")   # pragma: no cover

        return PruningSection(entry_node=entry_node,
                              intermediate_nodes=intermediate_nodes,
                              exit_node=exit_node)

    def _find_intermediate_and_exit_nodes(self, entry_node: BaseNode, fw_impl: Any) -> Tuple[List[BaseNode], BaseNode]:
        """
        Identifies intermediate and exit nodes for a pruning section starting from an entry node.
        Iterates through connected nodes to build the complete structure of the pruning section.

        Args:
            entry_node (BaseNode): An entry node to find the intermediate and exit nodes of its section.
            fw_impl (PruningFrameworkImplementation): Implementation of specific framework methods required for pruning.

        Returns: A tuple containing a list of intermediate nodes and the exit node.

        """
        intermediate_nodes = []
        next_node = self.out_edges(entry_node)[0].sink_node
        while not fw_impl.is_node_exit_node(next_node, entry_node, self.fw_info):
            intermediate_nodes.append(next_node)
            next_node = self.out_edges(next_node)[0].sink_node

        return intermediate_nodes, next_node

    def disable_fused_nodes_activation_quantization(self):
        """
        Disable activation quantization for all nodes in fused operations,
        except for the last node in each fused group.
        """
        nodes_to_disable = [node for nodes in self.fusing_info.get_all_fused_operations().values() for node in nodes[:-1]]
        for node in nodes_to_disable:
            for qc in node.candidates_quantization_cfg:
                qc.activation_quantization_cfg.enable_activation_quantization = False

    def validate(self):
        """
        Validate that the current state of the graph is consistent with
        the fusing information (e.g., no missing or incorrect fused node mapping).

        Returns:
            The result of the FusingInfo validation logic (typically None or raises error).
        """
        return self.fusing_info.validate(self)

    @validate_graph_after_change
    def add_edge(self, *args, **kwargs):
        """
        Wrap networkx functions (that modifies the graph) with our validate decorator.
        """
        return super().add_edge(*args, **kwargs)

    @validate_graph_after_change
    def remove_edge(self, *args, **kwargs):
        """
        Wrap networkx functions (that modifies the graph) with our validate decorator.
        """
        return super().remove_edge(*args, **kwargs)<|MERGE_RESOLUTION|>--- conflicted
+++ resolved
@@ -740,8 +740,6 @@
         sorted_conf_activation = self.get_sorted_activation_configurable_nodes()
         return [(n, n.final_activation_quantization_cfg.activation_n_bits) for n in sorted_conf_activation]
 
-<<<<<<< HEAD
-=======
     def retrieve_preserved_quantization_node(self, node: BaseNode) -> BaseNode:
         """
         For a node with quantization_preserving == True, get the previous non-quantization_preserving node
@@ -758,17 +756,6 @@
             assert len(prev_nodes) == 1, "Activation preserving node should have only 1 input."
             node = prev_nodes[0]
         return node
-
-    def update_fused_nodes(self, fusion: List[Any]):
-        """
-        Updates the graphs fusions list with a new list of nodes that have been fused.
-
-        Args:
-            fusion: A list of nodes that have been fused.
-
-        """
-        self.fused_nodes.append(fusion)
->>>>>>> 1056e36c
 
     def has_any_configurable_activation(self) -> bool:
         """
