# Copyright 2021 Sony Semiconductor Israel, Inc. All rights reserved.
#
# Licensed under the Apache License, Version 2.0 (the "License");
# you may not use this file except in compliance with the License.
# You may obtain a copy of the License at
#
#     http://www.apache.org/licenses/LICENSE-2.0
#
# Unless required by applicable law or agreed to in writing, software
# distributed under the License is distributed on an "AS IS" BASIS,
# WITHOUT WARRANTIES OR CONDITIONS OF ANY KIND, either express or implied.
# See the License for the specific language governing permissions and
# limitations under the License.
# ==============================================================================
from collections import namedtuple

from copy import copy, deepcopy
from functools import wraps
from typing import List, Tuple, Any, Callable, Dict

import networkx as nx
import numpy as np

from networkx.algorithms.dag import topological_sort

from model_compression_toolkit.core.common.fusion.fusing_info import FusingInfo
from model_compression_toolkit.core.common.graph.edge import EDGE_SINK_INDEX, EDGE_SOURCE_INDEX
from model_compression_toolkit.core.common.graph.edge import Edge, convert_to_edge
from model_compression_toolkit.core.common.graph.graph_searches import GraphSearches
from model_compression_toolkit.core.common.graph.base_node import BaseNode
from model_compression_toolkit.core.common.collectors.statistics_collector import BaseStatsCollector
from model_compression_toolkit.core.common.collectors.statistics_collector import scale_statistics, shift_statistics
from model_compression_toolkit.core.common.pruning.pruning_section import PruningSection
from model_compression_toolkit.core.common.user_info import UserInformation
from model_compression_toolkit.core.common.quantization.node_quantization_config import \
    NodeActivationQuantizationConfig, ActivationQuantizationMode
from model_compression_toolkit.logger import Logger
from model_compression_toolkit.target_platform_capabilities.targetplatform2framework import LayerFilterParams
from model_compression_toolkit.target_platform_capabilities.targetplatform2framework.framework_quantization_capabilities import \
    FrameworkQuantizationCapabilities

def validate_graph_after_change(method: Callable) -> Callable:
    """
    Decorator for graph-mutating methods. After the decorated method executes,
    this decorator calls `self.validate()` to ensure the graph remains in a valid state.

    Args:
        method: The graph-modifying method to wrap.

    Returns:
        A wrapped method that validates the graph after execution.
    """
    @wraps(method)
    def wrapper(self, *args, **kwargs):
        result = method(self, *args, **kwargs)
        if not self.skip_validation_check:
            self.validate()  # calls Graph.validate(). Ensure graph consistency after changes.
        return result
    return wrapper


OutTensor = namedtuple('OutTensor', 'node node_out_index')


class Graph(nx.MultiDiGraph, GraphSearches):
    """
    Base graph representing a model to be optimized.
    """

    def __init__(self,
                 name: str,
                 nodes: List[BaseNode],
                 input_nodes: List[BaseNode],
                 output_nodes: List[OutTensor],
                 edge_list: List[Edge],
                 **attr):
        """
        Args:
            nodes: List of nodes the graph has.
            input_nodes: List of input nodes the model
            output_nodes: List of output nodes of the model to a list of their output indices.
            edge_list: List of edges the graph has between nodes.
            **attr: Attributes to add to graph as key=value pairs.
        """

        super().__init__(**attr)

        # This must be set first to ensure it's available when validation runs during graph creation.
        self._skip_validation_check = False
        self._fusing_info = FusingInfo()

        self.name = name
        self.input_nodes = input_nodes
        self.output_nodes = output_nodes
        self.node_to_out_stats_collector = dict()
        self.node_to_in_stats_collector = dict()
        self.add_nodes_from(nodes)
        for e in edge_list:
            self.add_edge(e.source_node,
                          e.sink_node,
                          **e.get_attributes())
        self.user_info = UserInformation()

    @property
    def skip_validation_check(self) -> bool:
        return self._skip_validation_check

    @skip_validation_check.setter
    def skip_validation_check(self, value: bool):
        if not isinstance(value, bool):
            raise ValueError("skip_validation_check must be a boolean.")
        self._skip_validation_check = value

    @property
    def fusing_info(self) -> FusingInfo:
        return self._fusing_info

    @fusing_info.setter
    @validate_graph_after_change
    def fusing_info(self, fusing_info: FusingInfo):
        self._fusing_info = fusing_info

    def set_fqc(self, fqc: FrameworkQuantizationCapabilities):
        """
        Set the graph's FQC.
        Args:
            fqc: FrameworkQuantizationCapabilities object.
        """
        # TODO irena: this is only passed for negative shift activation.
        self.fqc = fqc

    def get_topo_sorted_nodes(self):
        """
        Returns: a list of toposorted nodes.
        """

        return list(nx.algorithms.dag.topological_sort(self))

    def get_op_list(self) -> np.ndarray:
        """
        Returns: Set of operators in the graph.
        """

        return np.unique([n.op for n in self.nodes()])

    def get_inputs(self) -> List[BaseNode]:
        """
        Returns: List containing the model input nodes.
        """

        return self.input_nodes

    def get_outputs(self) -> List[OutTensor]:
        """
        Returns: Dictionary containing the model output nodes.
        """

        return self.output_nodes

    @validate_graph_after_change
    def set_inputs(self,
                   input_nodes: List[BaseNode]):
        """
        Set the graph inputs dictionary.
        Args:
            input_nodes: List of the model's inputs.
        """

        self.input_nodes = input_nodes

    @validate_graph_after_change
    def set_outputs(self,
                    output_nodes: List[OutTensor]):
        """
        Set the graph outputs dictionary.
        Args:
            output_nodes: Dictionary of the model's outputs.
        """

        self.output_nodes = output_nodes

    def set_out_stats_collector_to_node(self,
                                        n: BaseNode,
                                        stats_collector: BaseStatsCollector):
        """
        Set an output statistics collector of a node in the graph, and set this statistics collector as an input
        statistics collector of nodes next to this given node.

        Args:
            n: Node to set its output statistics collector.
            stats_collector: Output statistics collector to collect the node's output statistics.
        """

        n_outputs = 1 if isinstance(n.output_shape, tuple) else len(n.output_shape)

        if n_outputs != 1:  # Node has multiple outputs
            stats_collectors = [deepcopy(stats_collector) for i in
                                range(n_outputs)]  # Create multiple tensors to attach to each next
            # node
            out_edges = self.out_edges(n, sort_by_attr=EDGE_SOURCE_INDEX)
            for sc, oe in zip(stats_collectors, out_edges):  # Attach to each next node an input tensor
                in_nodes = [e.source_node for e in self.incoming_edges(oe.sink_node,
                                                                       sort_by_attr=EDGE_SINK_INDEX)]
                if len(in_nodes) != 1:  # Next node has multiple in_nodes (besides the passed node)
                    # so self.input_tensors_dict[dst_node] should be a list of tensors
                    if oe.sink_node not in self.node_to_in_stats_collector:
                        # first visit: init tensors list as a list of Nones
                        self.node_to_in_stats_collector.update({oe.sink_node: [None] * len(in_nodes)})
                    self.node_to_in_stats_collector[oe.sink_node][in_nodes.index(n)] = sc

                else:
                    self.node_to_in_stats_collector.update({oe.sink_node: sc})
            self.node_to_out_stats_collector.update(
                {n: stats_collectors})  # Attach the passed node a list of output tensors

        else:
            self.node_to_out_stats_collector.update({n: stats_collector})
            for oe in self.out_edges(n):
                in_nodes = [e.source_node for e in self.incoming_edges(oe.sink_node,
                                                                       sort_by_attr=EDGE_SINK_INDEX)]
                if len(in_nodes) != 1:  # Next node has multiple in_nodes (besides the passed node)
                    # so self.input_tensors_dict[dst_node] should be a list of tensors
                    if oe.sink_node not in self.node_to_in_stats_collector:
                        # first visit: init tensors list as a list of Nones
                        self.node_to_in_stats_collector.update({oe.sink_node: [None] * len(in_nodes)})
                    self.node_to_in_stats_collector[oe.sink_node][in_nodes.index(n)] = stats_collector

                else:
                    self.node_to_in_stats_collector.update({oe.sink_node: stats_collector})

    def get_out_stats_collector(self,
                                n: BaseNode) -> BaseStatsCollector:
        """
        Get the output statistics collector of a node containing output statistics of the node.
        Args:
            n: Node to get its output statistics collector.

        Returns:
            BaseStatsCollector object of the node.
        """
        return self.node_to_out_stats_collector.get(n)

    def get_in_stats_collector(self,
                               n: BaseNode) -> BaseStatsCollector:
        """
        Get the input statistics collector of a node containing input statistics of the node.
        Args:
            n: Node to get its input statistics collector.

        Returns:
            Statistics collector containing input statistics of the node.
        """

        sc = self.node_to_in_stats_collector.get(n)
        if sc is None:
            Logger.critical(f'No input statistics collector found for node {n.name}.')  # pragma: no cover
        return sc

    def scale_stats_collector(self,
                              node: BaseNode,
                              scale_factor: np.ndarray):
        """
        Scale the output statistics of a node in the graph by a given scaling factor.
        The scaling factor can be a single value (scale per-tensor) or multiple values (scale per-channel).
        This is done in place.

        Args:
            node: Node to scale its output statistics.
            scale_factor: Scale factor to use for the statistics scaling.

        """

        sc = self.get_out_stats_collector(node)
        scaled_sc = scale_statistics(sc, scale_factor)
        self.set_out_stats_collector_to_node(node, scaled_sc)

    def shift_stats_collector(self,
                              node: BaseNode,
                              shift_value: np.ndarray):
        """
        Shift the output statistics of a node in the graph by a given value.
        The shifting value can be a single value (shifting per-tensor) or multiple values (shifting per-channel).
        This is done in place.

        Args:
            node: Node to scale its output statistics.
            shift_value: Value to use for the statistics shifting.

        """

        sc = self.get_out_stats_collector(node)
        shifted_sc = shift_statistics(sc, shift_value)
        self.set_out_stats_collector_to_node(node, shifted_sc)

    def find_node_by_name(self,
                          name: str) -> List[BaseNode]:
        """
        Find and return a list of nodes by a name.

        Args:
            name: Name to find nodes in the graph by.

        Returns:
            List of nodes named
        """

        return [n for n in self.nodes if n.name == name]

    def get_next_nodes(self,
                       node_obj: BaseNode) -> List[BaseNode]:
        """
        Get next nodes (in a topological order) of a node.

        Args:
            node_obj: Node to get its next nodes.

        Returns:
            List of output nodes objects.

        """

        return [edges_list.sink_node for edges_list in self.out_edges(node_obj)]

    def get_prev_nodes(self,
                       node_obj: BaseNode,
                       sink_index_sorted: bool = False) -> List[BaseNode]:
        """
        Get previous nodes (in a topological order) of a node.

        Args:
            node_obj: Node to get its previous nodes.
            sink_index_sorted: Whether to sort the returned list by the sink_index of the edges.

        Returns:
            List of input nodes objects.

        """
        if sink_index_sorted:
            sort_attr = 'sink_index'
        else:
            sort_attr = None
        return [edges_list.source_node for edges_list in self.incoming_edges(node_obj, sort_by_attr=sort_attr)]

    @validate_graph_after_change
    def reconnect_out_edges(self,
                            current_node: BaseNode,
                            new_node: BaseNode):
        """
        Connect all outgoing edges of a node to be outgoing edges of a different node
        (useful when replacing a node during substitutions).

        Args:
            current_node: Node to reconnect its outgoing edges.
            new_node: Node to connect the outgoing edges of the current node to.
        """

        for oe in self.out_edges(current_node):
            self.add_edge(new_node, oe.sink_node, **oe.get_attributes())
            self.remove_edge(current_node, oe.sink_node)

    @validate_graph_after_change
    def reconnect_in_edges(self,
                           current_node: BaseNode,
                           new_node: BaseNode):
        """
        Connect all incoming edges of a node to be incoming edges of a different node
        (useful when replacing a node during substitutions).

        Args:
            current_node: Node to reconnect its incoming edges.
            new_node: Node to connect the incoming edges of the current node to.
        """

        for ie in self.incoming_edges(current_node):
            self.add_edge(ie.source_node, new_node, **ie.get_attributes())
            self.remove_edge(ie.source_node, current_node)

    @validate_graph_after_change
    def add_node_with_in_edges(self, new_node: BaseNode, input_nodes: List[BaseNode],
                               input_nodes_output_index: List[int] = []):
        """
        Add node to graph and connect it to its input nodes
        (useful when adding a node during substitutions).

        Args:
            new_node: Node to add.
            input_nodes: A list of new_node input nodes. The order is the sink_index of the edge
             between the input node and new_node
            input_nodes_output_index: A list output indices from input nodes. The order is the
             source_index of the edge. Deafult is an empty list which means all output indices
             are zero
        """

        if len(input_nodes_output_index) == 0:
            input_nodes_output_index = [0] * len(input_nodes)

        if len(input_nodes_output_index) != len(input_nodes):
            Logger.critical('The number of input nodes and their corresponding output indices must be equal. Found mismatched lengths.')  # pragma: no cover

        self.add_node(new_node)
        for sink_index, (in_node, source_index) in enumerate(zip(input_nodes, input_nodes_output_index)):
            self.add_edge(in_node, new_node, source_index=source_index, sink_index=sink_index)

    @validate_graph_after_change
    def replace_output_node(self,
                            current_node: BaseNode,
                            new_node: BaseNode):
        """
        If a node is being substituted with another node and it is an output node, the graph's outputs
        should be updated as well. This function takes care of it by going over the graph's outputs, and
        replacing the current output node with a new output node.
        If current node is not an output node, nothing gets changed.

        Args:
            current_node: Node that (possibly) is an output node.
            new_node: New node to set as an output node if the current node is an output node.

        """

        graph_outputs = self.get_outputs()
        new_graph_outputs = copy(graph_outputs)
        for graph_ot_index, ot in enumerate(graph_outputs):
            if current_node == ot.node:
                new_graph_outputs[graph_ot_index] = OutTensor(new_node, ot.node_out_index)
        self.set_outputs(new_graph_outputs)

    @validate_graph_after_change
    def replace_input_node(self,
                           current_node: BaseNode,
                           new_node: BaseNode):
        """
        If a node is being substituted with another node, and it is an input node, the graph's input
        should be updated as well. This function takes care of it by going over the graph's inputs, and
        replacing the current input node with a new input node.
        If current node is not an input node, nothing gets changed.

        Args:
            current_node: Node that (possibly) is an input node.
            new_node: New node to set as an input node if the current node is an input node.

        """
        if new_node is None:
            Logger.critical("Cannot replace input node with a None value; new input node is required.")  # pragma: no cover

        graph_inputs = self.get_inputs()
        new_graph_inputs = copy(graph_inputs)
        if current_node in graph_inputs:
            new_graph_inputs.remove(current_node)
            new_graph_inputs.append(new_node)
        self.set_inputs(new_graph_inputs)

    @validate_graph_after_change
    def remove_node(self,
                    node_to_remove: BaseNode,
                    new_graph_inputs: List[BaseNode] = None,
                    new_graph_outputs: List[OutTensor] = None):
        """
        Remove a node from the graph. A new inputs/outputs lists can be passed in case the node is currently an
        input/output of the graph. If the node is an input/output and a new list wasn't passed an error is logged.

        Args:
            node_to_remove: Node to remove from the graph.
            new_graph_inputs: An inputs list to set as the graph's inputs.
            new_graph_outputs: An outputs list to set as the graph's outputs.

        """

        output_nodes = [ot.node for ot in self.get_outputs()]  # get output nodes from namedtuples
        if node_to_remove in output_nodes:  # If node is in the graph's outputs, the outputs should be updated
            if new_graph_outputs is None:  # pragma: no cover
                Logger.critical(
                    f"{node_to_remove.name} is among the graph outputs; however, it cannot be removed without providing a new output.")  # pragma: no cover
            self.set_outputs(new_graph_outputs)

        if node_to_remove in self.get_inputs():  # If node is in the graph's inputs, the inputs should be updated
            if new_graph_inputs is None:
                Logger.critical(
                    f'{node_to_remove.name} is among the graph inputs; however, it cannot be removed without providing a new input.')  # pragma: no cover
            self.set_inputs(new_graph_inputs)

        # Make sure there are no connected edges left to the node before removing it.
        assert len(
            self.incoming_edges(node_to_remove)) == 0, f'There are {len(self.incoming_edges(node_to_remove))} ' \
                                                       f'incoming ' \
                                                       f'edges to node {node_to_remove}, and they should be removed ' \
                                                       f'before deleting the node from the graph.'
        assert len(self.out_edges(node_to_remove)) == 0, f'There are {len(self.out_edges(node_to_remove))} outgoing ' \
                                                         f'edges to node {node_to_remove}, and they should be removed ' \
                                                         f'' \
                                                         f'' \
                                                         f'before deleting the node from the graph.'
        #  Remove node
        super().remove_node(node_to_remove)

    def incoming_edges(self,
                       n: BaseNode,
                       sort_by_attr: str = None) -> List[Edge]:
        """
        Get a list of incoming edges of a node. If sort_by_attr is passed, the returned list
        is sorted by that edge's attribute.

        Args:
            n: Node to get its incoming edges.
            sort_by_attr: Attribute to sort the edges by.

        Returns:
            List of incoming edges of the node. Each incoming edge is a tuple of:
            (source node, destination node, edge data)
        """

        input_edges = [convert_to_edge(e) for e in super().in_edges(n, data=True)]
        if sort_by_attr is not None:
            input_edges.sort(key=lambda e: getattr(e, sort_by_attr))
        return input_edges

    def out_edges(self,
                  n: BaseNode,
                  sort_by_attr: str = None) -> List[Edge]:
        """
        Get a list of outgoing edges of a node. If sort_by_attr is passed, the returned list
        is sorted by that edge's attribute.

        Args:
            n: Node to get its outgoing edges.
            sort_by_attr: Attribute to sort the edges by.

        Returns:
            List of outgoing edges of the node.
        """

        output_edges = [convert_to_edge(e) for e in super().edges(n, data=True)]
        if sort_by_attr is not None:
            output_edges.sort(key=lambda e: getattr(e, sort_by_attr))
        return output_edges

    def get_configurable_sorted_nodes_names(self,
                                            include_reused_nodes: bool = False) -> List[str]:
        """
        Get a list of nodes' names that can be configured (namely, has one or
        more weight qc candidate). The names are sorted according to the topological
        order of the graph.

        Args:
            include_reused_nodes: Whether or not to include reused nodes (False by default).

        Returns: List of nodes' names that can be configured (namely, has one or
        more weight qc candidate) sorted topology.

        """
        sorted_names = [n.name for n in self.get_configurable_sorted_nodes(include_reused_nodes=include_reused_nodes)]
        return sorted_names

    def get_weights_configurable_nodes(self,
                                       include_reused_nodes: bool = False) -> List[BaseNode]:
        """
        Get a list of nodes that their weights can be configured (namely, has one or
        more weight qc candidate and their weights should be quantized).

        Args:
            include_reused_nodes: Whether to include reused nodes (False by default).

        Returns:
            A list of nodes that their weights can be configured (namely, has one or more weight qc candidate).
        """
        # configurability is only relevant for kernel attribute quantization
        potential_conf_nodes = [n for n in self.nodes if n.kernel_attr]

        def is_configurable(n):
            return n.is_configurable_weight(n.kernel_attr) and (not n.reuse or include_reused_nodes)

        return [n for n in potential_conf_nodes if is_configurable(n)]

    def get_sorted_weights_configurable_nodes(self,
                                              include_reused_nodes: bool = False) -> List[BaseNode]:
        """
        Get a list of sorted nodes that their weights can be configured (namely, has one or
        more weight qc candidate and their weights should be quantized).

        Args:
            include_reused_nodes: Whether to include reused nodes (False by default).

        Returns:
            A list of nodes that their weights can be configured (namely, has one or more weight qc candidate)
            sorted topologically.
        """
        return self._sort_nodes_in_list(self.get_weights_configurable_nodes(include_reused_nodes))

    def get_activation_configurable_nodes(self) -> List[BaseNode]:
        """
        Get a list of nodes that their activation can be configured (namely, has one or
        more activation qc candidate and their activation should be quantized).

        Returns:
            A list of nodes that their activation can be configured (namely, has one or more activation qc candidate).
        """
        return [n for n in list(self) if n.has_configurable_activation()]

    def get_sorted_activation_configurable_nodes(self) -> List[BaseNode]:
        """
        Get a sorted list of nodes that their activation can be configured (namely, has one or
        more activation qc candidate and their activation should be quantized).

        Returns:
            A list of nodes that their activation can be configured (namely, has one or more activation qc candidate)
            sorted topologically.
        """
        return self._sort_nodes_in_list(self.get_activation_configurable_nodes())

    def get_configurable_sorted_nodes(self,
                                      include_reused_nodes: bool = False) -> List[BaseNode]:
        """
        Get a list of nodes that can be configured (namely, has one or
        more qc candidate and their weights or activations should be quantized).
        The nodes are sorted according to the topological order of the graph.

        Args:
            include_reused_nodes: Whether or not to include reused nodes (False by default).

        Returns:
             A list of nodes that can be configured (namely, has one or more qc candidate) sorted topology.

        """
        weights_configurable_nodes = self.get_weights_configurable_nodes(include_reused_nodes)
        activation_configurable_nodes = self.get_activation_configurable_nodes()

        # combine and remove duplications
        configurable_nodes = list(set(weights_configurable_nodes + activation_configurable_nodes))

        return self._sort_nodes_in_list(configurable_nodes)

    def _sort_nodes_in_list(self, nodes_list: List[BaseNode]) -> List[BaseNode]:
        """
        Sorts a list of graph nodes according to the order of the nodes in the topological sort of the graph's nodes.

        Args:
            nodes_list: A list of nodes to sort.

        Returns: nodes_list sorted topologically.

        """
        sorted_configurable_nodes = []
        sorted_nodes = list(topological_sort(self))
        for n in sorted_nodes:
            if n in nodes_list:
                sorted_configurable_nodes.append(n)
        return sorted_configurable_nodes

    def get_min_candidates_config(self) -> Dict[BaseNode, int]:
        """
        Builds a minimal configuration.
        Note: we assume that a minimal configuration exists, i.e., each configurable node has exactly one candidate
            with minimal n_bits (in both weight and activation if both are quantized, or in the relevant one if only
            one of them is quantized)

        Args:
            fw_info: fw_info: FrameworkInfo object with information about the specific framework's model.

        Returns:
            A dict from layer to an index of its minimal candidate.
        """
        conf_sorted_nodes = self.get_configurable_sorted_nodes()
        return {n: n.find_min_candidate_index() for n in conf_sorted_nodes}

    def get_max_candidates_config(self) -> Dict[BaseNode, int]:
        """
        Builds a maximal configuration.
        Note: we assume that a maximal configuration exists, i.e., each configurable node has exactly one candidate
            with maximal n_bits (in both weight and activation if both are quantized, or in the relevant one if only
            one of them is quantized)

        Returns:
            A dict from layer to an index of its maximal candidate.
        """
        conf_sorted_nodes = self.get_configurable_sorted_nodes()
        return {n: n.find_max_candidate_index() for n in conf_sorted_nodes}

    def get_final_weights_config(self) -> List[Tuple[BaseNode, int]]:
        """
        Gets the final number of bits for quantization of each weights' configurable layer.

        Returns:
            A list of pairs of (node type, node's weights quantization bitwidth).

        """
        sorted_conf_weights = self.get_sorted_weights_configurable_nodes()
        # a configurable node by definition has a kernel op
        return [(n, n.final_weights_quantization_cfg.get_attr_config(n.kernel_attr).weights_n_bits)
                for n in sorted_conf_weights]

    def get_final_activation_config(self) -> List[Tuple[BaseNode, int]]:
        """
        Gets the final number of bits for quantization of each activation configurable layer.

        Returns: A list of pairs of (node type, nod's activation quantization bitwidth).

        """
        sorted_conf_activation = self.get_sorted_activation_configurable_nodes()
        return [(n, n.final_activation_quantization_cfg.activation_n_bits) for n in sorted_conf_activation]

    def retrieve_preserved_quantization_node(self, node: BaseNode) -> BaseNode:
        """
        For a node with quantization_preserving == True, get the previous non-quantization_preserving node
        to get activation quantization config from. If quantization_preserving is False return node.
        Args:
            node: quantization preserving node.

        Returns:
            The node that the quantization preserving node should get the activation quantization from.

        """
        while node.is_quantization_preserving():
            prev_nodes = self.get_prev_nodes(node)
            assert len(prev_nodes) == 1, f"Activation preserving node should have only 1 input, but node {node.name} has {len(prev_nodes)} inputs."
            node = prev_nodes[0]
        return node

    def has_any_configurable_activation(self) -> bool:
        """
        Checks whether any node in the graph has a configurable activation quantization.

        Returns:
            Whether any node in the graph has a configurable activation quantization.
        """
        return any([n.has_configurable_activation() for n in self.nodes])

    def has_any_configurable_weights(self):
        """
        Checks whether any node in the graph has any configurable weights quantization.

        Returns:
            Whether any node in the graph has any configurable weights quantization.
        """

        return any([n.has_any_configurable_weight() for n in self.nodes])

    @validate_graph_after_change
    def replace_node(self, node_to_replace: BaseNode, new_node: BaseNode):
        """
        Replaces a node in the graph with a new node.

        Args:
            node_to_replace: The node to replace.
            new_node: The new node to replace with.

        """
        self.add_node(new_node)
        self.reconnect_out_edges(node_to_replace, new_node)
        self.reconnect_in_edges(node_to_replace, new_node)
        self.replace_output_node(node_to_replace, new_node)
        self.replace_input_node(node_to_replace, new_node)
        self.remove_node(node_to_replace)

    def get_pruning_sections(self,
                             fw_impl: Any) -> List[PruningSection]:
        """
        Constructs pruning sections for a given computational graph.
        Each section is created starting from an entry node and includes intermediate and exit nodes.

        Args:
            fw_impl (PruningFrameworkImplementation): Implementation of specific framework methods required for pruning.

        Returns: List of PruningSection in the graph.
        """
        entry_nodes = self.get_pruning_sections_entry_nodes(fw_impl)
        return [self._create_pruning_section(entry_node,  fw_impl) for entry_node in entry_nodes]

    def get_pruning_sections_entry_nodes(self, fw_impl: Any) -> List[BaseNode]:
        """
        Identifies entry nodes for pruning sections within the graph.
        Traverses the graph in a topological order, checking each node for prunability criteria.
        Returns a list of nodes that mark the beginning of a prunable section in the graph.

        Args:
            fw_impl (PruningFrameworkImplementation): Implementation of specific framework methods required for pruning.

        Returns: List of nodes that are entry nodes in the pruning sections of the graph.

        """
        prunable_nodes = []
        for n in list(topological_sort(self)):
            if fw_impl.is_node_entry_node(n) and self._is_node_topology_prunable(n, fw_impl):
                prunable_nodes.append(n)
        return prunable_nodes

    def _is_node_topology_prunable(self, entry_node: BaseNode, fw_impl: Any) -> bool:
        """
        Determines if the topology starting from a given entry node is suitable for pruning.
        Iteratively examines the graph structure, focusing on node connectivity and pruning criteria.
        Returns True if the topology is prunable, False otherwise.

        Args:
            entry_node (BaseNode): The node to start the topology check from.
            fw_impl (PruningFrameworkImplementation): Implementation of specific framework methods required for pruning.

        Returns: Whether this node is a start of a pruning section according to the graph topology or not.

        """
        next_node = entry_node

        # Continue iterating until the conditions for prunability are no longer met
        while len(self.out_edges(next_node)) == 1:
            next_node = self.out_edges(next_node)[0].sink_node

            # If next_node is an exit node and has only one incoming edge, the topology is prunable.
            if fw_impl.is_node_exit_node(next_node, entry_node) and len(self.in_edges(next_node)) == 1:
                return True

            # If the next node is not an intermediate node or has more than one incoming/outgoing edge,
            # stop the check.
            if not fw_impl.is_node_intermediate_pruning_section(next_node) or len(self.in_edges(next_node)) != 1 or len(self.out_edges(next_node)) != 1:
                return False

        # If the loop exits normally, it implies that the topology is not prunable
        return False


    def _create_pruning_section(self, entry_node: BaseNode, fw_impl: Any) -> PruningSection:
        """
        Creates a PruningSection object starting from a given entry node.
        Includes logic to find intermediate and exit nodes to complete the section.
        Ensures the provided entry node is a valid starting point for pruning.

        Args:
            entry_node (BaseNode): The entry node to create the section it starts.
            fw_impl (PruningFrameworkImplementation): Implementation of specific framework methods required for pruning.

        Returns: The pruning section that starts with node entry_node.

        """
        if not fw_impl.is_node_entry_node(entry_node):
            Logger.critical(f"Node {entry_node} is not a valid entry node for creating a pruning section")  # pragma: no cover

        intermediate_nodes, exit_node = self._find_intermediate_and_exit_nodes(entry_node, fw_impl)

        if not fw_impl.is_node_exit_node(exit_node, entry_node):
            Logger.critical(f"Node {exit_node} is not a valid exit node for the pruning section starting with {entry_node}.")   # pragma: no cover

        return PruningSection(entry_node=entry_node,
                              intermediate_nodes=intermediate_nodes,
                              exit_node=exit_node)

    def _find_intermediate_and_exit_nodes(self, entry_node: BaseNode, fw_impl: Any) -> Tuple[List[BaseNode], BaseNode]:
        """
        Identifies intermediate and exit nodes for a pruning section starting from an entry node.
        Iterates through connected nodes to build the complete structure of the pruning section.

        Args:
            entry_node (BaseNode): An entry node to find the intermediate and exit nodes of its section.
            fw_impl (PruningFrameworkImplementation): Implementation of specific framework methods required for pruning.

        Returns: A tuple containing a list of intermediate nodes and the exit node.

        """
        intermediate_nodes = []
        next_node = self.out_edges(entry_node)[0].sink_node
        while not fw_impl.is_node_exit_node(next_node, entry_node):
            intermediate_nodes.append(next_node)
            next_node = self.out_edges(next_node)[0].sink_node

        return intermediate_nodes, next_node

    def override_fused_node_activation_quantization_candidates(self):
        """
        Override fused node activation quantization candidates for all nodes in fused operations,
        except for the last node in each fused group.
<<<<<<< HEAD
        """
        nodes_to_disable = self.fusing_info.get_inner_fln_nodes()
        for node in nodes_to_disable:
            node.quantization_cfg.update_activation_quantization_mode(ActivationQuantizationMode.FLN_QUANT)
=======
        Update the value of quantization_config with the value of op_quaitization_cfg from FusingInfo.
        """
        from model_compression_toolkit.core.common.quantization.candidate_node_quantization_config import CandidateNodeQuantizationConfig

        nodes_in_fln = self.fusing_info.get_inner_fln_nodes()
        for node in nodes_in_fln:
            fused_node_op_id = self.fusing_info.get_fused_op_id_for_node(node.name)
            fusiong_op_quaitization_cfg = self.fusing_info.get_fused_op_quantization_config(fused_node_op_id)             
            org_candidate = node.candidates_quantization_cfg[0]
            if fusiong_op_quaitization_cfg is not None and fusiong_op_quaitization_cfg.enable_activation_quantization:
                # Set ActivationQuantizationMode to FLN_QUANT and update the value of quantization_config
                activation_quantization_cfg = NodeActivationQuantizationConfig(qc=org_candidate,
                                                                               op_cfg=fusiong_op_quaitization_cfg,
                                                                               activation_quantization_fn=org_candidate.activation_quantization_cfg.activation_quantization_fn,
                                                                               activation_quantization_params_fn=org_candidate.activation_quantization_cfg.activation_quantization_params_fn)
                activation_quantization_cfg.quant_mode = ActivationQuantizationMode.FLN_QUANT
                for qc in node.candidates_quantization_cfg:
                    qc.activation_quantization_cfg = activation_quantization_cfg
            else:
                # Set ActivationQuantizationMode to FLN_NO_QUANT
                for qc in node.candidates_quantization_cfg:
                    qc.activation_quantization_cfg.quant_mode = ActivationQuantizationMode.FLN_NO_QUANT
>>>>>>> 0d678a53

    def validate(self):
        """
        Validate that the current state of the graph is consistent with
        the fusing information (e.g., no missing or incorrect fused node mapping).

        Returns:
            The result of the FusingInfo validation logic (typically None or raises error).
        """
        return self.fusing_info.validate(self)

    @validate_graph_after_change
    def add_edge(self, *args, **kwargs):
        """
        Wrap networkx functions (that modifies the graph) with our validate decorator.
        """
        return super().add_edge(*args, **kwargs)

    @validate_graph_after_change
    def remove_edge(self, *args, **kwargs):
        """
        Wrap networkx functions (that modifies the graph) with our validate decorator.
        """
        return super().remove_edge(*args, **kwargs)<|MERGE_RESOLUTION|>--- conflicted
+++ resolved
@@ -39,6 +39,7 @@
 from model_compression_toolkit.target_platform_capabilities.targetplatform2framework.framework_quantization_capabilities import \
     FrameworkQuantizationCapabilities
 
+
 def validate_graph_after_change(method: Callable) -> Callable:
     """
     Decorator for graph-mutating methods. After the decorated method executes,
@@ -863,12 +864,6 @@
         """
         Override fused node activation quantization candidates for all nodes in fused operations,
         except for the last node in each fused group.
-<<<<<<< HEAD
-        """
-        nodes_to_disable = self.fusing_info.get_inner_fln_nodes()
-        for node in nodes_to_disable:
-            node.quantization_cfg.update_activation_quantization_mode(ActivationQuantizationMode.FLN_QUANT)
-=======
         Update the value of quantization_config with the value of op_quaitization_cfg from FusingInfo.
         """
         from model_compression_toolkit.core.common.quantization.candidate_node_quantization_config import CandidateNodeQuantizationConfig
@@ -876,7 +871,7 @@
         nodes_in_fln = self.fusing_info.get_inner_fln_nodes()
         for node in nodes_in_fln:
             fused_node_op_id = self.fusing_info.get_fused_op_id_for_node(node.name)
-            fusiong_op_quaitization_cfg = self.fusing_info.get_fused_op_quantization_config(fused_node_op_id)             
+            fusiong_op_quaitization_cfg = self.fusing_info.get_fused_op_quantization_config(fused_node_op_id)
             org_candidate = node.candidates_quantization_cfg[0]
             if fusiong_op_quaitization_cfg is not None and fusiong_op_quaitization_cfg.enable_activation_quantization:
                 # Set ActivationQuantizationMode to FLN_QUANT and update the value of quantization_config
@@ -891,7 +886,6 @@
                 # Set ActivationQuantizationMode to FLN_NO_QUANT
                 for qc in node.candidates_quantization_cfg:
                     qc.activation_quantization_cfg.quant_mode = ActivationQuantizationMode.FLN_NO_QUANT
->>>>>>> 0d678a53
 
     def validate(self):
         """
