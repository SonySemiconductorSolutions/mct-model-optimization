# Copyright 2024 Sony Semiconductor Israel, Inc. All rights reserved.
#
# Licensed under the Apache License, Version 2.0 (the "License");
# you may not use this file except in compliance with the License.
# You may obtain a copy of the License at
#
#     http://www.apache.org/licenses/LICENSE-2.0
#
# Unless required by applicable law or agreed to in writing, software
# distributed under the License is distributed on an "AS IS" BASIS,
# WITHOUT WARRANTIES OR CONDITIONS OF ANY KIND, either express or implied.
# See the License for the specific language governing permissions and
# limitations under the License.
# ==============================================================================
from dataclasses import replace

from operator import mul
import torch

import model_compression_toolkit as mct
from model_compression_toolkit.constants import PYTORCH
from model_compression_toolkit.core import MixedPrecisionQuantizationConfig
from model_compression_toolkit.target_platform_capabilities.constants import IMX500_TP_MODEL
from model_compression_toolkit.target_platform_capabilities.schema.mct_current_schema import OperatorSetNames
from model_compression_toolkit.target_platform_capabilities.schema.schema_functions import get_opset_by_name
from model_compression_toolkit.target_platform_capabilities.target_platform.targetplatform2framework.attach2pytorch import \
    AttachTpModelToPytorch
from model_compression_toolkit.target_platform_capabilities.tpc_models.imx500_tpc.v4.tp_model import get_tp_model
from model_compression_toolkit.core.pytorch.utils import get_working_device
from tests.pytorch_tests.model_tests.base_pytorch_feature_test import BasePytorchFeatureNetworkTest


get_op_set = lambda x, x_list: [op_set for op_set in x_list if op_set.name == x][0]


class Activation16BitNet(torch.nn.Module):

    def __init__(self, use_concat=True, enable_head=True):
        super().__init__()
        self.use_concat = use_concat
        self.enable_head = enable_head
        self.conv = torch.nn.Conv2d(3, 3, 1)
        if enable_head:
            self.conv_a = torch.nn.Conv2d(3, 3, 1)
            self.conv_b = torch.nn.Conv2d(3, 3, 1)
        self.register_buffer('add_const', torch.rand((3, 1, 1)))
        self.register_buffer('sub_const', torch.rand((3, 1, 1)))
        self.register_buffer('div_const', 2*torch.ones((3, 1, 1)))

    def forward(self, x):
        x = torch.mul(x, x)
        if self.use_concat:
            x = torch.concat([x, x], dim=2)
        x1 = torch.add(x, self.add_const)
        x = torch.sub(x, self.sub_const)
        x = torch.mul(x, x1)
        x = torch.reshape(x, (-1, 3, 2*(1+int(self.use_concat)), 4, 8))
        x = torch.reshape(x, (-1, 3, 8*(1+int(self.use_concat)), 8))
        x = self.conv(x)
        x = torch.divide(x, self.div_const)

        if self.enable_head:
            x = torch.cat([torch.nn.functional.gelu(self.conv_a(x)),
                           torch.nn.functional.tanh(self.conv_b(x))], dim=1)

        return x


<<<<<<< HEAD
def set_16bit_as_default(tpc, required_op_set):
    # base_config = [l for l in tpc.layer2qco[op].quantization_configurations if l.activation_n_bits == 16][0]
    # tpc.layer2qco[op] = replace(tpc.layer2qco[op], base_config=base_config)
    pass
=======
class Activation16BitNetMP(torch.nn.Module):

    def __init__(self):
        super().__init__()
        self.register_buffer('add_const', torch.rand((3, 1, 1)))
        self.register_buffer('sub_const', torch.rand((3, 1, 1)))
        self.register_buffer('div_const', 2*torch.ones((3, 1, 1)))

    def forward(self, x):
        x = torch.mul(x, x)[:, :, :8, :8]
        x1 = torch.add(x, self.add_const)
        x = torch.sub(x, self.sub_const)
        x = torch.mul(x, x1)
        x = torch.reshape(x, (-1, 3, 2, 4, 8))
        x = torch.reshape(x, (-1, 3, 8, 8))
        x = torch.divide(x, self.div_const)

        return x


def set_16bit_as_default(tpc, required_op_set, required_ops_list):
    for op in required_ops_list:
        base_config = [l for l in tpc.layer2qco[op].quantization_configurations if l.activation_n_bits == 16][0]
        tpc.layer2qco[op] = replace(tpc.layer2qco[op], base_config=base_config)

>>>>>>> ceaf820d

class Activation16BitTest(BasePytorchFeatureNetworkTest):

    def get_tpc(self):
        # TODO: need to build a TP model that puts the 16 bit oprion ad default, but include also all other configs, opsets and fusing as in the v4 tpc
        raise Exception("TODO: need to build a TP model that puts the 16 bit oprion ad default, but include also all other configs, opsets and fusing as in the v4 tpc")
        tpc = get_tp_model()
        set_16bit_as_default(tpc, OperatorSetNames.OPSET_MUL.value)
        set_16bit_as_default(tpc, OperatorSetNames.OPSET_GELU.value)
        set_16bit_as_default(tpc, OperatorSetNames.OPSET_TANH.value)
        return tpc

    def create_networks(self):
        return Activation16BitNet()

    def compare(self, quantized_model, float_model, input_x=None, quantization_info=None):
        x = torch.from_numpy(input_x[0].astype('float32')).to(get_working_device())
        out_f = float_model.to(get_working_device())(x)
        out_q = quantized_model(x)
        self.unit_test.assertTrue(out_f.shape == out_q.shape, "Output shape mismatch.")

        mul1_act_quant = quantized_model.mul_activation_holder_quantizer
        mul2_act_quant = quantized_model.mul_1_activation_holder_quantizer
        self.unit_test.assertTrue(mul1_act_quant.activation_holder_quantizer.num_bits == 16,
                                  "1st mul activation bits should be 16 bits because of following concat node.")
        self.unit_test.assertTrue(mul1_act_quant.activation_holder_quantizer.signed == True,
                                  "1st mul activation should be forced by TPC to be signed, even though activations as all positive.")
        self.unit_test.assertTrue(mul2_act_quant.activation_holder_quantizer.num_bits == 8,
                                  "2nd mul activation bits should be 8 bits because of following div node.")
        self.unit_test.assertTrue(quantized_model.gelu_activation_holder_quantizer.activation_holder_quantizer.num_bits == 16,
                                  "gelu activation bits should be 16 bits because of following concat node.")
        self.unit_test.assertTrue(quantized_model.tanh_activation_holder_quantizer.activation_holder_quantizer.num_bits == 16,
                                  "tanh activation bits should be 16 bits because of following concat node.")


class Activation16BitMixedPrecisionTest(Activation16BitTest):

    def get_tpc(self):
        tpc = mct.get_target_platform_capabilities(PYTORCH, IMX500_TP_MODEL, 'v4')
        mul_op_set = get_op_set('Mul', tpc.tp_model.operator_set)
        base_config = [l for l in mul_op_set.qc_options.quantization_configurations if l.activation_n_bits == 16][0]
        quantization_configurations = list(mul_op_set.qc_options.quantization_configurations)
        quantization_configurations.extend([
            tpc.layer2qco[torch.mul].base_config.clone_and_edit(activation_n_bits=4),
            tpc.layer2qco[torch.mul].base_config.clone_and_edit(activation_n_bits=2)])
        tpc.layer2qco[torch.mul] = replace(tpc.layer2qco[torch.mul], base_config=base_config, quantization_configurations=tuple(quantization_configurations))
        tpc.layer2qco[mul] = replace(tpc.layer2qco[mul], base_config=base_config, quantization_configurations=tuple(quantization_configurations))
        return tpc

    def get_resource_utilization(self):
        return mct.core.ResourceUtilization(activation_memory=5000)

    def create_networks(self):
        return Activation16BitNetMP()

    def get_mixed_precision_config(self):
        return MixedPrecisionQuantizationConfig()

    def compare(self, quantized_model, float_model, input_x=None, quantization_info=None):
        mul1_act_quant = quantized_model.mul_activation_holder_quantizer
        mul2_act_quant = quantized_model.mul_1_activation_holder_quantizer
        self.unit_test.assertTrue(mul1_act_quant.activation_holder_quantizer.num_bits == 8,
                                  "1st mul activation bits should be 8 bits because of RU.")
        self.unit_test.assertTrue(mul1_act_quant.activation_holder_quantizer.signed == False,
                                  "1st mul activation should be unsigned, because activations as all positive.")
        self.unit_test.assertTrue(mul2_act_quant.activation_holder_quantizer.num_bits == 8,
                                  "2nd mul activation bits should be 8 bits because of following div node.")<|MERGE_RESOLUTION|>--- conflicted
+++ resolved
@@ -66,12 +66,6 @@
         return x
 
 
-<<<<<<< HEAD
-def set_16bit_as_default(tpc, required_op_set):
-    # base_config = [l for l in tpc.layer2qco[op].quantization_configurations if l.activation_n_bits == 16][0]
-    # tpc.layer2qco[op] = replace(tpc.layer2qco[op], base_config=base_config)
-    pass
-=======
 class Activation16BitNetMP(torch.nn.Module):
 
     def __init__(self):
@@ -92,22 +86,22 @@
         return x
 
 
-def set_16bit_as_default(tpc, required_op_set, required_ops_list):
-    for op in required_ops_list:
-        base_config = [l for l in tpc.layer2qco[op].quantization_configurations if l.activation_n_bits == 16][0]
-        tpc.layer2qco[op] = replace(tpc.layer2qco[op], base_config=base_config)
+def set_16bit_as_default(tpc, required_op_set):
+    # base_config = [l for l in tpc.layer2qco[op].quantization_configurations if l.activation_n_bits == 16][0]
+    # tpc.layer2qco[op] = replace(tpc.layer2qco[op], base_config=base_config)
+    pass
 
->>>>>>> ceaf820d
 
 class Activation16BitTest(BasePytorchFeatureNetworkTest):
 
     def get_tpc(self):
         # TODO: need to build a TP model that puts the 16 bit oprion ad default, but include also all other configs, opsets and fusing as in the v4 tpc
-        raise Exception("TODO: need to build a TP model that puts the 16 bit oprion ad default, but include also all other configs, opsets and fusing as in the v4 tpc")
+        raise Exception(
+            "TODO: need to build a TP model that puts the 16 bit oprion ad default, but include also all other configs, opsets and fusing as in the v4 tpc")
         tpc = get_tp_model()
-        set_16bit_as_default(tpc, OperatorSetNames.OPSET_MUL.value)
-        set_16bit_as_default(tpc, OperatorSetNames.OPSET_GELU.value)
-        set_16bit_as_default(tpc, OperatorSetNames.OPSET_TANH.value)
+        set_16bit_as_default(tpc, OPSET_MUL, [torch.mul, mul])
+        set_16bit_as_default(tpc, OPSET_GELU, [torch.nn.GELU, torch.nn.functional.gelu])
+        set_16bit_as_default(tpc, OPSET_TANH, [torch.nn.Tanh, torch.nn.functional.tanh, torch.tanh])
         return tpc
 
     def create_networks(self):
