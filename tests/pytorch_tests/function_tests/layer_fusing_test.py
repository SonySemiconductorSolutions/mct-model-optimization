--- conflicted
+++ resolved
@@ -67,13 +67,8 @@
         default_configuration_options = schema.QuantizationConfigOptions(quantization_configurations=tuple([default_config]))
         mixed_precision_configuration_options = schema.QuantizationConfigOptions(quantization_configurations=tuple(mixed_precision_cfg_list),
                                                                                  base_config=base_config)
-<<<<<<< HEAD
-        conv = schema.OperatorsSet("Conv", mixed_precision_configuration_options)
-        any_relu = schema.OperatorsSet("ReLU")
-=======
         conv = schema.OperatorsSet(name="Conv", qc_options=mixed_precision_configuration_options)
-        any_relu = schema.OperatorsSet(name="AnyReLU")
->>>>>>> 20fa29fe
+        any_relu = schema.OperatorsSet(name="ReLU")
         operator_set = [conv, any_relu]
         # Define fusions
         fusing_patterns = [schema.Fusing(operator_groups=(conv, any_relu))]
@@ -139,10 +134,8 @@
         graph = prepare_graph_with_configs(model_float, PytorchImplementation(), DEFAULT_PYTORCH_INFO,
                                            self.representative_data_gen, lambda name, _tp: self.get_tpc(),
                                            qc=QuantizationConfig(
-                                               custom_tpc_opset_to_layer={"AnyAct":
-                                                                              ([ReLU, relu6, relu, SiLU, Sigmoid,
-                                                                                LayerFilterParams(Hardtanh,
-                                                                                                  min_val=0)],)}))
+                                               custom_tpc_opset_to_layer={"AnyAct": ([ReLU, relu6, relu, SiLU, Sigmoid,
+                                                                                      LayerFilterParams(Hardtanh, min_val=0)],)}))
 
         self._compare(graph.fused_nodes)
 
@@ -201,8 +194,7 @@
         graph = prepare_graph_with_configs(model_float, PytorchImplementation(), DEFAULT_PYTORCH_INFO,
                                            self.representative_data_gen, lambda name, _tp: self.get_tpc(),
                                            qc=QuantizationConfig(
-                                               custom_tpc_opset_to_layer={"AnyAct":
-                                                                              ([ReLU, relu6, relu],)}))
+                                               custom_tpc_opset_to_layer={"AnyAct": ([ReLU, relu6, relu],)}))
 
         self._compare(graph.fused_nodes)
 
@@ -242,25 +234,14 @@
         base_config, mixed_precision_cfg_list, default_config = get_op_quantization_configs()
         mixed_precision_configuration_options = schema.QuantizationConfigOptions(quantization_configurations=tuple(mixed_precision_cfg_list),
                                                                                  base_config=base_config)
-<<<<<<< HEAD
-        default_configuration_options = schema.QuantizationConfigOptions(tuple([default_config]))
-        conv = schema.OperatorsSet(schema.OperatorSetNames.OPSET_CONV.value, mixed_precision_configuration_options)
-        fc = schema.OperatorsSet(schema.OperatorSetNames.OPSET_FULLY_CONNECTED.value, mixed_precision_configuration_options)
-        relu = schema.OperatorsSet(schema.OperatorSetNames.OPSET_RELU.value)
-        add = schema.OperatorsSet(schema.OperatorSetNames.OPSET_ADD.value)
-        swish = schema.OperatorsSet(schema.OperatorSetNames.OPSET_SWISH.value)
+        default_configuration_options = schema.QuantizationConfigOptions(quantization_configurations=tuple([default_config]))
+        conv = schema.OperatorsSet(name=schema.OperatorSetNames.OPSET_CONV.value, qc_options=mixed_precision_configuration_options)
+        fc = schema.OperatorsSet(name=schema.OperatorSetNames.OPSET_FULLY_CONNECTED.value, qc_options=mixed_precision_configuration_options)
+        relu = schema.OperatorsSet(name=schema.OperatorSetNames.OPSET_RELU.value)
+        add = schema.OperatorsSet(name=schema.OperatorSetNames.OPSET_ADD.value)
+        swish = schema.OperatorsSet(name=schema.OperatorSetNames.OPSET_SWISH.value)
         operator_set = [conv, fc, relu, add, swish]
-        activations_to_fuse = schema.OperatorSetConcat([relu, swish])
-=======
-        default_configuration_options = schema.QuantizationConfigOptions(quantization_configurations=tuple([default_config]))
-        conv = schema.OperatorsSet(name="Conv", qc_options=mixed_precision_configuration_options)
-        fc = schema.OperatorsSet(name="FullyConnected", qc_options=mixed_precision_configuration_options)
-        any_relu = schema.OperatorsSet(name="AnyReLU")
-        add = schema.OperatorsSet(name="Add")
-        swish = schema.OperatorsSet(name="Swish")
-        operator_set = [conv, fc, any_relu, add, swish]
-        activations_to_fuse = schema.OperatorSetConcat(operators_set=[any_relu, swish])
->>>>>>> 20fa29fe
+        activations_to_fuse = schema.OperatorSetConcat(operators_set=[relu, swish])
         # Define fusions
         fusing_patterns = [schema.Fusing(operator_groups=(conv, activations_to_fuse)),
                            schema.Fusing(operator_groups=(conv, add, activations_to_fuse)),
