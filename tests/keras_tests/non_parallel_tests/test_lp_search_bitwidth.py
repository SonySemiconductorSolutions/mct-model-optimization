--- conflicted
+++ resolved
@@ -40,6 +40,7 @@
 from tests.keras_tests.tpc_keras import get_weights_only_mp_tpc_keras
 from pulp import lpSum
 
+
 class MockReconstructionHelper:
     def __init__(self):
         pass
@@ -277,28 +278,18 @@
 
     def test_mixed_precision_search_facade(self):
         core_config_avg_weights = CoreConfig(quantization_config=DEFAULTCONFIG,
-<<<<<<< HEAD
                                              mixed_precision_config=MixedPrecisionQuantizationConfig(KPI(np.inf),
                                                                                                      compute_mse,
-                                                                                                     get_average_weights,
-=======
-                                             mixed_precision_config=MixedPrecisionQuantizationConfig(compute_mse,
                                                                                                      MpDistanceWeighting.AVG,
->>>>>>> f411aac9
                                                                                                      num_of_images=1,
                                                                                                      use_hessian_based_scores=False))
 
         self.run_search_bitwidth_config_test(core_config_avg_weights)
 
         core_config_last_layer = CoreConfig(quantization_config=DEFAULTCONFIG,
-<<<<<<< HEAD
                                             mixed_precision_config=MixedPrecisionQuantizationConfig(KPI(np.inf),
                                                                                                     compute_mse,
-                                                                                                    get_last_layer_weights,
-=======
-                                            mixed_precision_config=MixedPrecisionQuantizationConfig(compute_mse,
                                                                                                     MpDistanceWeighting.LAST_LAYER,
->>>>>>> f411aac9
                                                                                                     num_of_images=1,
                                                                                                     use_hessian_based_scores=False))
 
