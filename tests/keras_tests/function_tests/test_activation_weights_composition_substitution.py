--- conflicted
+++ resolved
@@ -23,11 +23,8 @@
 
 from model_compression_toolkit.core.keras.default_framework_info import KerasInfo
 from model_compression_toolkit.core.common.quantization.quantization_config import CustomOpsetLayers
-<<<<<<< HEAD
 from model_compression_toolkit.graph_builder.keras.keras_graph_builder import KerasGraphBuilder
-=======
 from model_compression_toolkit.quantization_preparation.load_fqc import load_fqc_configuration
->>>>>>> 6e6350f9
 from model_compression_toolkit.target_platform_capabilities.targetplatform2framework.attach2keras import \
     AttachTpcToKeras
 from tests.common_tests.helpers.generate_test_tpc import generate_test_op_qc, generate_test_attr_configs
@@ -102,15 +99,6 @@
 def prepare_graph(in_model, keras_impl, mixed_precision_candidates_list, base_config, default_config):
     qc = mct.core.QuantizationConfig(custom_tpc_opset_to_layer={"Input": CustomOpsetLayers([InputLayer])})
 
-<<<<<<< HEAD
-=======
-    graph = keras_impl.model_reader(in_model, representative_dataset)  # model reading
-    graph = substitute(graph, keras_impl.get_substitutions_prepare_graph())
-    for node in graph.nodes:
-        node.prior_info = keras_impl.get_node_prior_info(node=node, graph=graph)
-    graph = substitute(graph, keras_impl.get_substitutions_pre_statistics_collection(qc))
->>>>>>> 6e6350f9
-
     tpc = get_tpc_with_activation_mp_keras(base_config=base_config,
                                            default_config=default_config,
                                            mp_bitwidth_candidates_list=mixed_precision_candidates_list,
@@ -118,36 +106,14 @@
 
     attach2keras = AttachTpcToKeras()
     fqc = attach2keras.attach(tpc, qc.custom_tpc_opset_to_layer)
-<<<<<<< HEAD
-
     graph = KerasGraphBuilder().build_graph(model=in_model,
                                             fqc=fqc,
                                             linear_collapsing=qc.linear_collapsing,
                                             residual_collapsing=qc.residual_collapsing,
                                             relu_bound_to_power_of_2=qc.relu_bound_to_power_of_2)
 
-    # graph = convert_keras_model_to_graph(in_model)
-    # graph.set_fqc(fqc)
-    #
-    # # Standard graph substitutions
-    # graph = substitute(graph, keras_impl.get_substitutions_prepare_graph())
-    # for node in graph.nodes:
-    #     node.prior_info = keras_impl.get_node_prior_info(node=node, graph=graph)
-    # graph = substitute(graph, keras_impl.get_substitutions_pre_statistics_collection(qc))
-    #
-    graph = set_quantization_configuration_to_graph(graph=graph,
-                                                    quant_config=qc,
-                                                    mixed_precision_enable=True)
-
-    fusing_info = FusingInfoGenerator(fqc.get_fusing_patterns()).generate_fusing_info(graph)
-    graph.fusing_info = fusing_info
-    graph.disable_fused_nodes_activation_quantization()
-=======
     graph = load_fqc_configuration(graph, fqc)
->>>>>>> 6e6350f9
-
     graph = filter_nodes_candidates(graph)
-
     return graph
 
 
