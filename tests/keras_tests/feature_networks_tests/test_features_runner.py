--- conflicted
+++ resolved
@@ -20,11 +20,8 @@
 from tensorflow.keras.layers import PReLU, ELU
 
 import model_compression_toolkit as mct
-<<<<<<< HEAD
-from model_compression_toolkit import QuantizationErrorMethod, RoundingType
-=======
+from model_compression_toolkit import RoundingType
 from model_compression_toolkit import QuantizationErrorMethod
->>>>>>> 8e95268e
 from model_compression_toolkit.core.common.target_platform import QuantizationMethod
 from tests.keras_tests.feature_networks_tests.feature_networks.activation_decomposition_test import \
     ActivationDecompositionTest
@@ -542,7 +539,6 @@
         GradientPTQLearnRateZeroTest(self).run_test()
         GradientPTQWeightedLossTest(self).run_test()
         GradientPTQTest(self,
-<<<<<<< HEAD
                         rounding_type=RoundingType.SoftQuantizer,
                         per_channel=False).run_test()
         GradientPTQTest(self,
@@ -556,27 +552,6 @@
                                      rounding_type=RoundingType.SoftQuantizer).run_test()
         GradientPTQWithDepthwiseTest(self,
                                      rounding_type=RoundingType.SoftQuantizer).run_test()
-=======
-                        rounding_type=mct.gptq.RoundingType.SoftQuantizer,
-                        quantizer_config=mct.gptq.SoftQuantizerConfig(),
-                        per_channel=False).run_test()
-        GradientPTQTest(self,
-                        rounding_type=mct.gptq.RoundingType.SoftQuantizer,
-                        quantizer_config=mct.gptq.SoftQuantizerConfig(),
-                        per_channel=True).run_test()
-        GradientPTQNoTempLearningTest(self,
-                                      rounding_type=mct.gptq.RoundingType.SoftQuantizer,
-                                      quantizer_config=mct.gptq.SoftQuantizerConfig()).run_test()
-        GradientPTQWeightsUpdateTest(self,
-                                     rounding_type=mct.gptq.RoundingType.SoftQuantizer,
-                                     quantizer_config=mct.gptq.SoftQuantizerConfig()).run_test()
-        GradientPTQLearnRateZeroTest(self,
-                                     rounding_type=mct.gptq.RoundingType.SoftQuantizer,
-                                     quantizer_config=mct.gptq.SoftQuantizerConfig()).run_test()
-        GradientPTQWithDepthwiseTest(self,
-                                     rounding_type=mct.gptq.RoundingType.SoftQuantizer,
-                                     quantizer_config=mct.gptq.SoftQuantizerConfig()).run_test()
->>>>>>> 8e95268e
 
         tf.config.run_functions_eagerly(False)
 
@@ -593,15 +568,8 @@
     def test_gptq_conv_group_dilation(self):
         GradientPTQLearnRateZeroConvGroupDilationTest(self).run_test()
         GradientPTQWeightsUpdateConvGroupDilationTest(self).run_test()
-<<<<<<< HEAD
         GradientPTQLearnRateZeroConvGroupDilationTest(self, rounding_type=RoundingType.SoftQuantizer).run_test()
         GradientPTQWeightsUpdateConvGroupDilationTest(self, rounding_type=RoundingType.SoftQuantizer).run_test()
-=======
-        GradientPTQLearnRateZeroConvGroupDilationTest(self, rounding_type=mct.gptq.RoundingType.SoftQuantizer,
-                                                      quantizer_config=mct.gptq.SoftQuantizerConfig()).run_test()
-        GradientPTQWeightsUpdateConvGroupDilationTest(self, rounding_type=mct.gptq.RoundingType.SoftQuantizer,
-                                                      quantizer_config=mct.gptq.SoftQuantizerConfig()).run_test()
->>>>>>> 8e95268e
 
     def test_split_conv_bug(self):
         SplitConvBugTest(self).run_test()
