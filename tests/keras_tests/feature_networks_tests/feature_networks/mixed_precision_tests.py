# Copyright 2022 Sony Semiconductor Israel, Inc. All rights reserved.
#
# Licensed under the Apache License, Version 2.0 (the "License");
# you may not use this file except in compliance with the License.
# You may obtain a copy of the License at
#
#     http://www.apache.org/licenses/LICENSE-2.0
#
# Unless required by applicable law or agreed to in writing, software
# distributed under the License is distributed on an "AS IS" BASIS,
# WITHOUT WARRANTIES OR CONDITIONS OF ANY KIND, either express or implied.
# See the License for the specific language governing permissions and
# limitations under the License.
# ==============================================================================


import numpy as np
import tensorflow as tf
from keras.activations import sigmoid, softmax

import model_compression_toolkit.target_platform_capabilities.schema.mct_current_schema as schema
from mct_quantizers import KerasActivationQuantizationHolder
from model_compression_toolkit import DefaultDict
from model_compression_toolkit.core import QuantizationConfig, CoreConfig
from model_compression_toolkit.core.keras.constants import SIGMOID, SOFTMAX, BIAS
from model_compression_toolkit.target_platform_capabilities.constants import KERNEL_ATTR, BIAS_ATTR, KERAS_KERNEL
from model_compression_toolkit.core.common.quantization.quantization_config import CustomOpsetLayers
from tests.common_tests.helpers.generate_test_tp_model import generate_test_op_qc, generate_test_attr_configs
from tests.keras_tests.exporter_tests.tflite_int8.imx500_int8_tp_model import get_op_quantization_configs
from tests.keras_tests.feature_networks_tests.base_keras_feature_test import BaseKerasFeatureNetworkTest
from keras import backend as K

import model_compression_toolkit as mct
from model_compression_toolkit.core.common.mixed_precision.resource_utilization_tools.resource_utilization import \
    ResourceUtilization
from model_compression_toolkit.core.common.user_info import UserInformation
from tests.keras_tests.tpc_keras import get_tpc_with_activation_mp_keras
from tests.keras_tests.utils import get_layers_from_model_by_type

keras = tf.keras
layers = keras.layers
tp = mct.target_platform


def get_base_mp_nbits_candidates():
    return [(4, 8), (4, 4), (4, 2),
            (8, 8), (8, 4), (8, 2),
            (2, 8), (2, 4), (2, 2)]


class MixedPrecisionActivationBaseTest(BaseKerasFeatureNetworkTest):
    def __init__(self, unit_test, activation_layers_idx, num_calibration_iter=1):
        super().__init__(unit_test, num_calibration_iter=num_calibration_iter)

        self.activation_layers_idx = activation_layers_idx

    def get_core_config(self):
        return CoreConfig(quantization_config=QuantizationConfig(
            custom_tpc_opset_to_layer={"Input": CustomOpsetLayers([layers.InputLayer])}))

    def get_tpc(self):
        eight_bits = generate_test_op_qc(**generate_test_attr_configs())

        # sets all combinations of 2, 4, 8 bits for weights and activations
        mixed_precision_candidates_list = get_base_mp_nbits_candidates()

        default_config = eight_bits.clone_and_edit(attr_weights_configs_mapping={})
        return get_tpc_with_activation_mp_keras(base_config=eight_bits,
                                                default_config=default_config,
                                                mp_bitwidth_candidates_list=mixed_precision_candidates_list,
                                                name="mixed_precision_activation_test")

    def get_quantization_config(self):
        return mct.core.QuantizationConfig(mct.core.QuantizationErrorMethod.MSE,
                                           mct.core.QuantizationErrorMethod.MSE,
                                           relu_bound_to_power_of_2=False,
                                           weights_bias_correction=True,
                                           input_scaling=False,
                                           activation_channel_equalization=False,
                                           custom_tpc_opset_to_layer={"Input": CustomOpsetLayers([layers.InputLayer])})

    def get_mixed_precision_config(self):
        return mct.core.MixedPrecisionQuantizationConfig(num_of_images=1)

    def get_input_shapes(self):
        return [[self.val_batch_size, 16, 16, 3]]

    def create_networks(self):
        inputs = layers.Input(shape=self.get_input_shapes()[0][1:])
        x = layers.Conv2D(32, 4)(inputs)
        x = layers.BatchNormalization()(x)
        x = layers.Conv2D(32, 4)(x)
        outputs = layers.ReLU()(x)
        model = keras.Model(inputs=inputs, outputs=outputs)
        return model

    def compare(self, quantized_model, float_model, input_x=None, quantization_info: UserInformation = None):
        # This is a base test, so it does not check a thing. Only actual tests of mixed precision
        # compare things to test.
        raise NotImplementedError

    def verify_quantization(self, quantized_model, input_x, weights_layers_idx, weights_layers_channels_size,
                            activation_layers_idx, unique_tensor_values):
        # verify weights quantization
        conv_layers = get_layers_from_model_by_type(quantized_model, layers.Conv2D)
        for conv_layer, num_channels in zip(conv_layers, weights_layers_channels_size):
            for j in range(num_channels):  # quantized per channel
                self.unit_test.assertTrue(
                    np.unique(conv_layer.get_quantized_weights()['kernel'][:, :, :, j]).flatten().shape[
                        0] <= unique_tensor_values)

        # verify activation quantization
        holder_layers = get_layers_from_model_by_type(quantized_model, KerasActivationQuantizationHolder)[
                        1:]  # skip the input layer
        inp = quantized_model.input  # input placeholder
        out = [layer.output for layer in holder_layers]  # all layer outputs
        get_outputs = K.function([inp], out)
        layer_outs = get_outputs([input_x])

        # verifying fake quant nodes output
        for layer_out in layer_outs:
            self.unit_test.assertTrue(np.unique(layer_out).flatten().shape[0] <= unique_tensor_values)


class MixedPrecisionActivationSearchTest(MixedPrecisionActivationBaseTest):
    def __init__(self, unit_test):
        super().__init__(unit_test, activation_layers_idx=[1, 2, 4])

    def get_resource_utilization(self):
        return ResourceUtilization(weights_memory=17919, activation_memory=5407)

    def compare(self, quantized_model, float_model, input_x=None, quantization_info=None):
        # verify chosen activation bitwidth config
        # resource utilization is infinity -> should give best model - 8bits
        holder_layers = get_layers_from_model_by_type(quantized_model, KerasActivationQuantizationHolder)
        activation_bits = [layer.activation_holder_quantizer.get_config()['num_bits'] for layer in holder_layers]
        self.unit_test.assertTrue((activation_bits == [8, 4, 8]))

        self.verify_quantization(quantized_model, input_x,
                                 weights_layers_idx=[2, 3],
                                 weights_layers_channels_size=[32, 32],
                                 activation_layers_idx=self.activation_layers_idx,
                                 unique_tensor_values=256)


class MixedPrecisionActivationSearch4BitsAvgTest(MixedPrecisionActivationBaseTest):
    def __init__(self, unit_test):
        super().__init__(unit_test, activation_layers_idx=[2, 4])

    def get_resource_utilization(self):
        # resource utilization is for 4 bits on average
        return ResourceUtilization(weights_memory=17920 * 4 / 8, activation_memory=4300)

    def get_tpc(self):
        eight_bits = generate_test_op_qc(**generate_test_attr_configs())
        default_config = eight_bits.clone_and_edit(attr_weights_configs_mapping={})
        # set only 8 and 4 bit candidates for test, to verify that all layers get exactly 4 bits
        mixed_precision_candidates_list = [(8, 8), (8, 4), (4, 8), (4, 4)]

        return get_tpc_with_activation_mp_keras(base_config=eight_bits,
                                                default_config=default_config,
                                                mp_bitwidth_candidates_list=mixed_precision_candidates_list,
                                                name="mixed_precision_4bit_test")

    def compare(self, quantized_model, float_model, input_x=None, quantization_info=None):
        # verify chosen activation bitwidth config
        # resource utilization is 4 bit average
        holder_layers = get_layers_from_model_by_type(quantized_model, KerasActivationQuantizationHolder)[1:]
        activation_bits = [layer.activation_holder_quantizer.get_config()['num_bits'] for layer in holder_layers]

        # Note that since we're using default max aggregation for activation resource utilization,
        # then there is no guarantee that the activation bitwidth for each layer would be 4-bit,
        # this assertion tests the expected result for this specific
        # test with its current setup (therefore, we don't check the input layer's bitwidth)
        self.unit_test.assertTrue((activation_bits == [4, 8]))

        # TODO maxcut: restore this test after total_memory is fixed to be the sum of weight & activation metrics.
        # # Verify final resource utilization
        # self.unit_test.assertTrue(
        #     quantization_info.final_resource_utilization.total_memory ==
        #     quantization_info.final_resource_utilization.weights_memory + quantization_info.final_resource_utilization.activation_memory,
        #     "Running weights and activation mixed-precision, "
        #     "final total memory should be equal to sum of weights and activation memory.")


class MixedPrecisionActivationSearch2BitsAvgTest(MixedPrecisionActivationBaseTest):
    def __init__(self, unit_test):
        super().__init__(unit_test, activation_layers_idx=[2, 4])

    def get_resource_utilization(self):
        # resource utilization is for 2 bits on average
        return ResourceUtilization(weights_memory=17920.0 * 2 / 8, activation_memory=1544)

    def compare(self, quantized_model, float_model, input_x=None, quantization_info=None):
        # verify chosen activation bitwidth config
        # resource utilization is minimal
        # Note that since we're using default max aggregation for activation resource utilization, then there is no guarantee that the
        # activation bitwidth for each layer would be 2-bit, this assertion tests the expected result for this specific
        # test with its current setup (therefore, we don't check the input layer's bitwidth)
        holder_layers = get_layers_from_model_by_type(quantized_model, KerasActivationQuantizationHolder)[1:]
        activation_bits = [layer.activation_holder_quantizer.get_config()['num_bits'] for layer in holder_layers]
        self.unit_test.assertTrue((activation_bits == [2, 2]))

        self.verify_quantization(quantized_model, input_x,
                                 weights_layers_idx=[2, 3],
                                 weights_layers_channels_size=[32, 32],
                                 activation_layers_idx=self.activation_layers_idx,
                                 unique_tensor_values=4)

        # TODO maxcut: restore this test after total_memory is fixed to be the sum of weight & activation metrics.
        # # Verify final resource utilization
        # self.unit_test.assertTrue(
        #     quantization_info.final_resource_utilization.total_memory ==
        #     quantization_info.final_resource_utilization.weights_memory + quantization_info.final_resource_utilization.activation_memory,
        #     "Running weights and activation mixed-precision, "
        #     "final total memory should be equal to sum of weights and activation memory.")


class MixedPrecisionActivationDepthwiseTest(MixedPrecisionActivationBaseTest):
    def __init__(self, unit_test):
        super().__init__(unit_test, activation_layers_idx=[1, 3])

    def get_resource_utilization(self):
        return ResourceUtilization(47, 767)

    def create_networks(self):
        inputs = layers.Input(shape=self.get_input_shapes()[0][1:])
        x = layers.DepthwiseConv2D(4)(inputs)
        x = layers.BatchNormalization()(x)
        x = layers.ReLU()(x)
        model = keras.Model(inputs=inputs, outputs=x)
        return model

    def compare(self, quantized_model, float_model, input_x=None, quantization_info=None):
        # verify chosen activation bitwidth config
        # resource utilization is infinity -> should give best model - 8bits
        holder_layers = get_layers_from_model_by_type(quantized_model, KerasActivationQuantizationHolder)
        activation_bits = [layer.activation_holder_quantizer.get_config()['num_bits'] for layer in holder_layers]
        self.unit_test.assertTrue((activation_bits == [4, 8]))


class MixedPrecisionActivationDepthwise4BitTest(MixedPrecisionActivationBaseTest):
    def __init__(self, unit_test):
        super().__init__(unit_test, activation_layers_idx=[1])

    def get_resource_utilization(self):
        return ResourceUtilization(48.0 * 4 / 8, 768.0 * 4 / 8)

    def get_tpc(self):
        eight_bits = generate_test_op_qc(**generate_test_attr_configs())
        default_config = eight_bits.clone_and_edit(attr_weights_configs_mapping={})
        # set only 8 and 4 bit candidates for test, to verify that all layers get exactly 4 bits
        mixed_precision_candidates_list = [(8, 8), (8, 4), (4, 8), (4, 4)]

        return get_tpc_with_activation_mp_keras(base_config=eight_bits,
                                                default_config=default_config,
                                                mp_bitwidth_candidates_list=mixed_precision_candidates_list,
                                                name="mixed_precision_depthwise_4bit_test")

    def create_networks(self):
        inputs = layers.Input(shape=self.get_input_shapes()[0][1:])
        x = layers.DepthwiseConv2D(4)(inputs)
        x = layers.BatchNormalization()(x)
        x = layers.ReLU()(x)
        model = keras.Model(inputs=inputs, outputs=x)
        return model

    def compare(self, quantized_model, float_model, input_x=None, quantization_info=None):
        # verify chosen activation bitwidth config
        # resource utilization is 4 bit average
        # Note that since we're using default max aggregation for activation resource utilization, then there is no guarantee that the
        # activation bitwidth for each layer would be 4-bit, this assertion tests the expected result for this specific
        # test with its current setup (therefore, we don't check the relu layer's bitwidth)
        holder_layer = get_layers_from_model_by_type(quantized_model, KerasActivationQuantizationHolder)[0]
        self.unit_test.assertTrue(holder_layer.activation_holder_quantizer.get_config()['num_bits'] == 4)


class MixedPrecisionActivationSplitLayerTest(MixedPrecisionActivationBaseTest):
    def __init__(self, unit_test):
        super().__init__(unit_test, activation_layers_idx=[1, 3, 4])

    def create_networks(self):
        inputs = layers.Input(shape=self.get_input_shapes()[0][1:])
        x = tf.split(inputs, num_or_size_splits=2, axis=1)
        c0 = layers.Conv2D(32, 4)(x[0])
        c1 = layers.Conv2D(32, 4)(x[1])
        model = keras.Model(inputs=inputs, outputs=[c0, c1])
        return model

    def get_resource_utilization(self):
        return ResourceUtilization(3071, 2079)

    def compare(self, quantized_model, float_model, input_x=None, quantization_info=None):
        # verify chosen activation bitwidth config
        # resource utilization is infinity -> should give best model - 8bits
        holder_layers = get_layers_from_model_by_type(quantized_model, KerasActivationQuantizationHolder)
        activation_bits = [layer.activation_holder_quantizer.get_config()['num_bits'] for layer in holder_layers]
        self.unit_test.assertTrue(activation_bits in [[8, 4, 2], [8, 2, 4]])  # There are 2 options because the maxcut may choose either.

        self.verify_quantization(quantized_model, input_x,
                                 weights_layers_idx=[3, 4],
                                 weights_layers_channels_size=[32, 32],
                                 activation_layers_idx=self.activation_layers_idx,
                                 unique_tensor_values=256)


class MixedPrecisionActivationOnlyTest(MixedPrecisionActivationBaseTest):
    def __init__(self, unit_test):
        super().__init__(unit_test, activation_layers_idx=[1, 3, 4])

    def create_networks(self):
        inputs = layers.Input(shape=self.get_input_shapes()[0][1:])
        x = layers.Conv2D(32, 4)(inputs)
        x = layers.BatchNormalization()(x)
        x = layers.ReLU()(x)
        outputs = layers.Conv2D(32, 4)(x)
        model = keras.Model(inputs=inputs, outputs=outputs)
        return model

    def get_tpc(self):
        eight_bits = generate_test_op_qc(**generate_test_attr_configs())
        default_config = eight_bits.clone_and_edit(attr_weights_configs_mapping={})
        mixed_precision_candidates_list = [(8, 8), (8, 4), (8, 2)]

        return get_tpc_with_activation_mp_keras(base_config=eight_bits,
                                                default_config=default_config,
                                                mp_bitwidth_candidates_list=mixed_precision_candidates_list,
                                                name="mixed_precision_activation_weights_disabled_test")

    def get_resource_utilization(self):
        return ResourceUtilization(activation_memory=6507)

    def compare(self, quantized_model, float_model, input_x=None, quantization_info=None):
        # verify chosen activation bitwidth config
        # resource utilization is infinity -> should give best model - 8bits
        holder_layers = get_layers_from_model_by_type(quantized_model, KerasActivationQuantizationHolder)
        activation_bits = [layer.activation_holder_quantizer.get_config()['num_bits'] for layer in holder_layers]
        self.unit_test.assertTrue((activation_bits == [8, 4, 8]))

        self.verify_quantization(quantized_model, input_x,
                                 weights_layers_idx=[],
                                 weights_layers_channels_size=[],
                                 activation_layers_idx=self.activation_layers_idx,
                                 unique_tensor_values=256)

        # TODO maxcut: restore this test after total_memory is fixed to be the sum of weight & activation metrics.
        # # Verify final ResourceUtilization
        # self.unit_test.assertTrue(
        #     quantization_info.final_resource_utilization.activation_memory + quantization_info.final_resource_utilization.weights_memory ==
        #     quantization_info.final_resource_utilization.total_memory,
        #     "Running activation mixed-precision with unconstrained weights and total resource utilization, "
        #     "final total memory should be equal to the sum of activation and weights memory.")


class MixedPrecisionActivationOnlyWeightsDisabledTest(MixedPrecisionActivationBaseTest):
    def __init__(self, unit_test):
        super().__init__(unit_test, activation_layers_idx=[1, 2, 3])

    def create_networks(self):
        inputs = layers.Input(shape=self.get_input_shapes()[0][1:])
        x = layers.Conv2D(32, 4)(inputs)
        x = layers.BatchNormalization()(x)
        outputs = layers.Conv2D(32, 4)(x)
        model = keras.Model(inputs=inputs, outputs=outputs)
        return model

    def get_tpc(self):
        eight_bits = generate_test_op_qc(**generate_test_attr_configs(enable_kernel_weights_quantization=False))
        default_config = eight_bits.clone_and_edit(attr_weights_configs_mapping={})

        mixed_precision_candidates_list = [(8, 8), (8, 4), (8, 2)]

        return get_tpc_with_activation_mp_keras(base_config=eight_bits,
                                                default_config=default_config,
                                                mp_bitwidth_candidates_list=mixed_precision_candidates_list,
                                                name="mixed_precision_activation_weights_disabled_test")

    def get_resource_utilization(self):
        return ResourceUtilization(np.inf, 6407)

    def compare(self, quantized_model, float_model, input_x=None, quantization_info=None):
        # verify chosen activation bitwidth config
        # resource utilization is infinity -> should give best model - 8bits
        holder_layers = get_layers_from_model_by_type(quantized_model, KerasActivationQuantizationHolder)
        activation_bits = [layer.activation_holder_quantizer.get_config()['num_bits'] for layer in holder_layers]
        self.unit_test.assertTrue((activation_bits == [8, 4, 8]))

        self.verify_quantization(quantized_model, input_x,
                                 weights_layers_idx=[],
                                 weights_layers_channels_size=[],
                                 activation_layers_idx=self.activation_layers_idx,
                                 unique_tensor_values=256)


class MixedPrecisionActivationAddLayerTest(MixedPrecisionActivationBaseTest):
    def __init__(self, unit_test):
        super().__init__(unit_test, activation_layers_idx=[1, 2, 3])

    def get_resource_utilization(self):
        return ResourceUtilization(np.inf, 5607)

    def create_networks(self):
        inputs = layers.Input(shape=self.get_input_shapes()[0][1:])
        x = layers.Conv2D(32, 4)(inputs)
        x = layers.Add()([x, x])
        model = keras.Model(inputs=inputs, outputs=x)
        return model

    def compare(self, quantized_model, float_model, input_x=None, quantization_info=None):
        # verify chosen activation bitwidth config
        # resource utilization is infinity -> should give best model - 8bits
        holder_layers = get_layers_from_model_by_type(quantized_model, KerasActivationQuantizationHolder)
        activation_bits = [h.activation_holder_quantizer.get_config()['num_bits'] for h in holder_layers]
        self.unit_test.assertTrue((activation_bits == [8, 4, 4]))

        self.verify_quantization(quantized_model, input_x,
                                 weights_layers_idx=[2],
                                 weights_layers_channels_size=[32],
                                 activation_layers_idx=self.activation_layers_idx,
                                 unique_tensor_values=256)


class MixedPrecisionActivationMultipleInputsTest(MixedPrecisionActivationBaseTest):
    def __init__(self, unit_test):
        super().__init__(unit_test, num_calibration_iter=3, activation_layers_idx=[4, 5, 6, 7, 8, 9, 10, 11, 12])
        self.num_of_inputs = 4
        self.val_batch_size = 2

    def get_resource_utilization(self):
        return ResourceUtilization(6143, 13.64e6)

    def get_input_shapes(self):
        return [[self.val_batch_size, 224, 244, 3] for _ in range(self.num_of_inputs)]

    def get_quantization_config(self):
        return mct.core.QuantizationConfig(mct.core.QuantizationErrorMethod.MSE, mct.core.QuantizationErrorMethod.MSE,
                                           relu_bound_to_power_of_2=False, weights_bias_correction=True,
                                           input_scaling=False, activation_channel_equalization=False)

    def get_mixed_precision_config(self):
        return mct.core.MixedPrecisionQuantizationConfig(num_of_images=self.num_of_inputs)

    def create_networks(self):
        inputs_1 = layers.Input(shape=self.get_input_shapes()[0][1:])
        inputs_2 = layers.Input(shape=self.get_input_shapes()[0][1:])
        inputs_3 = layers.Input(shape=self.get_input_shapes()[0][1:])
        inputs_4 = layers.Input(shape=self.get_input_shapes()[0][1:])
        x1 = layers.Conv2D(32, 4)(inputs_1)
        x2 = layers.Conv2D(32, 4)(inputs_2)
        x3 = layers.Conv2D(32, 4)(inputs_3)
        x4 = layers.Conv2D(32, 4)(inputs_4)
        outputs = layers.Concatenate()([x1, x2, x3, x4])
        model = keras.Model(inputs=[inputs_1, inputs_2, inputs_3, inputs_4], outputs=outputs)
        return model

    def compare(self, quantized_model, float_model, input_x=None, quantization_info=None):
        # verify chosen activation bitwidth config
        # resource utilization is infinity -> should give best model - 8bits
        holder_layers = get_layers_from_model_by_type(quantized_model, KerasActivationQuantizationHolder)
        activation_bits = [layer.activation_holder_quantizer.get_config()['num_bits'] for layer in holder_layers]
        self.unit_test.assertTrue((activation_bits == [8, 8, 8, 8, 8, 8, 8, 8, 8]))

        self.verify_quantization(quantized_model, input_x,
                                 weights_layers_idx=[],
                                 weights_layers_channels_size=[],
                                 activation_layers_idx=self.activation_layers_idx,
                                 unique_tensor_values=256)


class MixedPrecisionTotalMemoryUtilizationSearchTest(MixedPrecisionActivationBaseTest):
    def __init__(self, unit_test):
        super().__init__(unit_test, activation_layers_idx=[2, 4])

    def get_resource_utilization(self):
        return ResourceUtilization(np.inf, np.inf, total_memory=(17920 + 5408) * 4 / 8)

    def compare(self, quantized_model, float_model, input_x=None, quantization_info: UserInformation = None):
        # verify chosen activation bitwidth config
        holder_layers = get_layers_from_model_by_type(quantized_model, KerasActivationQuantizationHolder)[1:]
        activation_bits = [layer.activation_holder_quantizer.get_config()['num_bits'] for layer in holder_layers]
        self.unit_test.assertTrue((activation_bits == [4, 4]))

        self.verify_quantization(quantized_model, input_x,
                                 weights_layers_idx=[2, 3],
                                 weights_layers_channels_size=[32, 32],
                                 activation_layers_idx=self.activation_layers_idx,
                                 unique_tensor_values=16)

        # TODO maxcut: restore this test after total_memory is fixed to be the sum of weight & activation metrics.
        # # Verify final ResourceUtilization
        # self.unit_test.assertTrue(
        #     quantization_info.final_resource_utilization.total_memory ==
        #     quantization_info.final_resource_utilization.weights_memory + quantization_info.final_resource_utilization.activation_memory,
        #     "Running weights and activation mixed-precision, "
        #     "final total memory should be equal to sum of weights and activation memory.")


class MixedPrecisionMultipleResourcesTightUtilizationSearchTest(MixedPrecisionActivationBaseTest):
    def __init__(self, unit_test):
        super().__init__(unit_test, activation_layers_idx=[2, 4])

    def get_resource_utilization(self):
        weights = 17920 * 4 / 8
        activation = 4000
        return ResourceUtilization(weights, activation, total_memory=weights + activation)

    def compare(self, quantized_model, float_model, input_x=None, quantization_info: UserInformation = None):
        # verify chosen activation bitwidth config
        holder_layers = get_layers_from_model_by_type(quantized_model, KerasActivationQuantizationHolder)[1:]
        activation_bits = [layer.activation_holder_quantizer.get_config()['num_bits'] for layer in holder_layers]
        # TODO maxcut: restore activation_bits == [4, 4] and unique_tensor_values=16 when maxcut calculates tensor sizes
        #              of fused nodes correctly.
        self.unit_test.assertTrue((activation_bits == [4, 8]))

        self.verify_quantization(quantized_model, input_x,
                                 weights_layers_idx=[2, 3],
                                 weights_layers_channels_size=[32, 32],
                                 activation_layers_idx=self.activation_layers_idx,
                                 unique_tensor_values=256)

        # TODO maxcut: restore this test after total_memory is fixed to be the sum of weight & activation metrics.
        # # Verify final ResourceUtilization
        # self.unit_test.assertTrue(
        #     quantization_info.final_resource_utilization.total_memory ==
        #     quantization_info.final_resource_utilization.weights_memory + quantization_info.final_resource_utilization.activation_memory,
        #     "Running weights and activation mixed-precision, "
        #     "final total memory should be equal to sum of weights and activation memory.")


class MixedPrecisionReducedTotalMemorySearchTest(MixedPrecisionActivationBaseTest):
    def __init__(self, unit_test):
        super().__init__(unit_test, activation_layers_idx=[2, 4])

    def get_resource_utilization(self):
        weights = 17920 * 4 / 8
        activation = 5408 * 4 / 8
        return ResourceUtilization(weights, activation, total_memory=(weights + activation) / 2)

    def compare(self, quantized_model, float_model, input_x=None, quantization_info: UserInformation = None):
        # verify chosen activation bitwidth config
        holder_layers = get_layers_from_model_by_type(quantized_model, KerasActivationQuantizationHolder)[1:]
        activation_bits = [layer.activation_holder_quantizer.get_config()['num_bits'] for layer in holder_layers]
        self.unit_test.assertTrue((activation_bits == [2, 2]))

        self.verify_quantization(quantized_model, input_x,
                                 weights_layers_idx=[2, 3],
                                 weights_layers_channels_size=[32, 32],
                                 activation_layers_idx=self.activation_layers_idx,
                                 unique_tensor_values=16)

        # TODO maxcut: restore this test after total_memory is fixed to be the sum of weight & activation metrics.
        # # Verify final ResourceUtilization
        # self.unit_test.assertTrue(
        #     quantization_info.final_resource_utilization.total_memory ==
        #     quantization_info.final_resource_utilization.weights_memory + quantization_info.final_resource_utilization.activation_memory,
        #     "Running weights and activation mixed-precision, "
        #     "final total memory should be equal to sum of weights and activation memory.")


class MixedPrecisionDistanceSoftmaxTest(MixedPrecisionActivationBaseTest):
    def __init__(self, unit_test):
        super().__init__(unit_test, activation_layers_idx=[1, 2, 4])

    def get_resource_utilization(self):
        return ResourceUtilization(activation_memory=768)

    def get_core_config(self):
        return CoreConfig(quantization_config=QuantizationConfig(
            custom_tpc_opset_to_layer={"Softmax": CustomOpsetLayers([layers.Softmax, tf.nn.softmax, softmax,
                                                    tp.LayerFilterParams(layers.Activation, activation=SOFTMAX)]),
                                       "Input": CustomOpsetLayers([layers.InputLayer])}))

    def get_tpc(self):
        eight_bits = generate_test_op_qc(**generate_test_attr_configs())

        # sets all combinations of 2, 4, 8 bits for weights and activations
        mixed_precision_candidates_list = get_base_mp_nbits_candidates()

        default_config = eight_bits.clone_and_edit(attr_weights_configs_mapping={})

        return get_tpc_with_activation_mp_keras(base_config=eight_bits,
                                                default_config=default_config,
                                                mp_bitwidth_candidates_list=mixed_precision_candidates_list,
                                                name="mixed_precision_activation_test",
                                                custom_opsets={'Softmax': mixed_precision_candidates_list})

    def create_networks(self):
        inputs = layers.Input(shape=self.get_input_shapes()[0][1:])
        x = layers.Softmax()(inputs)
        x = tf.nn.softmax(x)
        x = softmax(x)
        x = layers.Activation(SOFTMAX)(x)
        model = keras.Model(inputs=inputs, outputs=x)
        return model

    def compare(self, quantized_model, float_model, input_x=None, quantization_info=None):
        # verify chosen activation bitwidth config
        holder_layers = get_layers_from_model_by_type(quantized_model, KerasActivationQuantizationHolder)
        activation_bits = [layer.activation_holder_quantizer.get_config()['num_bits'] for layer in holder_layers]
        self.unit_test.assertTrue((activation_bits == [4, 4, 4, 4, 4]))


class MixedPrecisionDistanceSigmoidTest(MixedPrecisionActivationBaseTest):
    def __init__(self, unit_test):
        super().__init__(unit_test, activation_layers_idx=[1, 2, 4])

    def get_resource_utilization(self):
<<<<<<< HEAD
        return ResourceUtilization(np.inf, 768)
=======
        return ResourceUtilization(np.inf, 767)
    def get_core_config(self):
        return CoreConfig(quantization_config=QuantizationConfig(
            custom_tpc_opset_to_layer={"Input": CustomOpsetLayers([layers.InputLayer])}))
>>>>>>> d8955189

    def get_tpc(self):
        eight_bits = generate_test_op_qc(**generate_test_attr_configs())

        # sets all combinations of 2, 4, 8 bits for weights and activations
        mixed_precision_candidates_list = get_base_mp_nbits_candidates()

        default_config = eight_bits.clone_and_edit(attr_weights_configs_mapping={})

        return get_tpc_with_activation_mp_keras(base_config=eight_bits,
                                                default_config=default_config,
                                                mp_bitwidth_candidates_list=mixed_precision_candidates_list,
                                                name="mixed_precision_activation_test",
                                                custom_opsets={schema.OperatorSetNames.SIGMOID:
                                                                   mixed_precision_candidates_list})

    def create_networks(self):
        inputs = layers.Input(shape=self.get_input_shapes()[0][1:])
        x = sigmoid(inputs)
        x = tf.nn.sigmoid(x)
        x = layers.Activation(SIGMOID)(x)
        model = keras.Model(inputs=inputs, outputs=x)
        return model

    def compare(self, quantized_model, float_model, input_x=None, quantization_info=None):
        # verify chosen activation bitwidth config
        holder_layers = get_layers_from_model_by_type(quantized_model, KerasActivationQuantizationHolder)
        activation_bits = [layer.activation_holder_quantizer.get_config()['num_bits'] for layer in
                           holder_layers]
        self.unit_test.assertTrue((activation_bits == [4, 4, 4, 4]))


class MixedPrecisionActivationOnlyConfigurableWeightsTest(MixedPrecisionActivationBaseTest):
    def __init__(self, unit_test):
        super().__init__(unit_test, activation_layers_idx=[3, 4])

    def create_networks(self):
        inputs = layers.Input(shape=self.get_input_shapes()[0][1:])
        x = layers.Conv2D(32, 4)(inputs)
        x = layers.Add()([x, x])
        outputs = layers.ReLU()(x)
        model = keras.Model(inputs=inputs, outputs=outputs)
        return model

    def get_core_config(self):
        return CoreConfig(quantization_config=QuantizationConfig(
            custom_tpc_opset_to_layer={"Weights": CustomOpsetLayers([layers.Conv2D],
                                                   {KERNEL_ATTR: DefaultDict(default_value=KERAS_KERNEL),
                                                    BIAS_ATTR: DefaultDict(default_value=BIAS)}),
                                       "Activations":CustomOpsetLayers([layers.ReLU, layers.Add])}))

    def get_tpc(self):
        cfg, mixed_precision_cfg_list, _ = get_op_quantization_configs()

        act_eight_bit_cfg = cfg.clone_and_edit(activation_n_bits=8,
                                               attr_weights_configs_mapping={})
        act_four_bit_cfg = cfg.clone_and_edit(activation_n_bits=4,
                                              attr_weights_configs_mapping={})
        act_two_bit_cfg = cfg.clone_and_edit(activation_n_bits=2,
                                             attr_weights_configs_mapping={})

        mixed_precision_cfg_list = \
            [c.clone_and_edit(enable_activation_quantization=False) for c in mixed_precision_cfg_list]
        cfg = mixed_precision_cfg_list[0]

        act_mixed_cfg = schema.QuantizationConfigOptions(quantization_configurations=tuple(
            [act_eight_bit_cfg, act_four_bit_cfg, act_two_bit_cfg]),
            base_config=act_eight_bit_cfg,
        )

        weight_mixed_cfg = schema.QuantizationConfigOptions(quantization_configurations=tuple(
            mixed_precision_cfg_list),
            base_config=cfg,
        )

        tp_model = schema.TargetPlatformModel(
            default_qco=schema.QuantizationConfigOptions(quantization_configurations=tuple([cfg]), base_config=cfg),
            tpc_minor_version=None,
            tpc_patch_version=None,
            tpc_platform_type=None,
            operator_set=tuple([schema.OperatorsSet(name="Activations", qc_options=act_mixed_cfg),
                          schema.OperatorsSet(name="Weights", qc_options=weight_mixed_cfg)]),
            add_metadata=False,
            name="mp_activation_conf_weights_test")

        return tp_model

    def get_resource_utilization(self):
        return ResourceUtilization(np.inf, 5410)

    def compare(self, quantized_model, float_model, input_x=None, quantization_info=None):
        holder_layers = get_layers_from_model_by_type(quantized_model, KerasActivationQuantizationHolder)

        activation_bits = [layer.activation_holder_quantizer.get_config()['num_bits'] for layer in holder_layers]
        self.unit_test.assertTrue(activation_bits == [4, 4])<|MERGE_RESOLUTION|>--- conflicted
+++ resolved
@@ -605,14 +605,7 @@
         super().__init__(unit_test, activation_layers_idx=[1, 2, 4])
 
     def get_resource_utilization(self):
-<<<<<<< HEAD
-        return ResourceUtilization(np.inf, 768)
-=======
-        return ResourceUtilization(np.inf, 767)
-    def get_core_config(self):
-        return CoreConfig(quantization_config=QuantizationConfig(
-            custom_tpc_opset_to_layer={"Input": CustomOpsetLayers([layers.InputLayer])}))
->>>>>>> d8955189
+        return ResourceUtilization(activation_memory=767)
 
     def get_tpc(self):
         eight_bits = generate_test_op_qc(**generate_test_attr_configs())
