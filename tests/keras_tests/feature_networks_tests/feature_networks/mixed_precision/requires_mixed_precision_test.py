--- conflicted
+++ resolved
@@ -71,19 +71,9 @@
         attach2keras = AttachTpcToKeras()
         fqc = attach2keras.attach(tpc, cc.quantization_config.custom_tpc_opset_to_layer)
 
-<<<<<<< HEAD
-        return compute_resource_utilization_data(in_model=model,
-                                                 representative_data_gen=self.representative_data_gen(),
-                                                 core_config=cc,
-                                                 fqc=fqc,
-                                                 fw_info=DEFAULT_KERAS_INFO,
-                                                 fw_impl=KerasImplementation(),
-                                                 transformed_graph=None,
-=======
         return compute_resource_utilization_data(in_model=model, representative_data_gen=self.representative_data_gen(),
-                                                 core_config=cc, tpc=tpc, fw_info=DEFAULT_KERAS_INFO,
+                                                 core_config=cc, fqc=fqc, fw_info=DEFAULT_KERAS_INFO,
                                                  fw_impl=KerasImplementation(), transformed_graph=None,
->>>>>>> f60dcef6
                                                  mixed_precision_enable=False)
 
     def get_quantization_config(self):
