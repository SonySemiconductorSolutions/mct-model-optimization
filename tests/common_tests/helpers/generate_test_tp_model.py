# Copyright 2022 Sony Semiconductor Israel, Inc. All rights reserved.
#
# Licensed under the Apache License, Version 2.0 (the "License");
# you may not use this file except in compliance with the License.
# You may obtain a copy of the License at
#
#     http://www.apache.org/licenses/LICENSE-2.0
#
# Unless required by applicable law or agreed to in writing, software
# distributed under the License is distributed on an "AS IS" BASIS,
# WITHOUT WARRANTIES OR CONDITIONS OF ANY KIND, either express or implied.
# See the License for the specific language governing permissions and
# limitations under the License.
# ==============================================================================
import copy
from typing import Dict, List, Any

import model_compression_toolkit.target_platform_capabilities.schema.mct_current_schema as schema
from model_compression_toolkit.constants import FLOAT_BITWIDTH, ACTIVATION_N_BITS_ATTRIBUTE, \
    SUPPORTED_INPUT_ACTIVATION_NBITS_ATTRIBUTE
from model_compression_toolkit.target_platform_capabilities.constants import OPS_SET_LIST, KERNEL_ATTR, BIAS_ATTR, \
    WEIGHTS_N_BITS
from model_compression_toolkit.target_platform_capabilities.schema.mct_current_schema import Signedness, OpQuantizationConfig, \
    QuantizationConfigOptions
from model_compression_toolkit.target_platform_capabilities.tpc_models.imx500_tpc.latest import get_op_quantization_configs, generate_tp_model
import model_compression_toolkit as mct

tp = mct.target_platform

DEFAULT_WEIGHT_ATTR_CONFIG = 'default_weight_attr_config'
KERNEL_BASE_CONFIG = 'kernel_base_config'
BIAS_CONFIG = 'bias_config'


def generate_test_tp_model(edit_params_dict, name=""):
    # Add "supported_input_activation_n_bits" to match "activation_n_bits" if not defined.
    if ACTIVATION_N_BITS_ATTRIBUTE in edit_params_dict and SUPPORTED_INPUT_ACTIVATION_NBITS_ATTRIBUTE not in edit_params_dict:
        edit_params_dict[SUPPORTED_INPUT_ACTIVATION_NBITS_ATTRIBUTE] = (edit_params_dict[ACTIVATION_N_BITS_ATTRIBUTE],)
    base_config, op_cfg_list, default_config = get_op_quantization_configs()

    # separate weights attribute parameters from the requested param to edit
<<<<<<< HEAD
    weights_params_names = [name for name in schema.AttributeQuantizationConfig.model_fields.keys() if
                            name != 'self']
=======
    weights_params_names = base_config.default_weight_attr_config.field_names
>>>>>>> afed6e31
    weights_params = {k: v for k, v in edit_params_dict.items() if k in weights_params_names}
    rest_params = {k: v for k, v in edit_params_dict.items() if k not in list(weights_params.keys())}

    # this util function enables to edit only the kernel quantization params in the TPC,
    # because it's the most general use for it that we have in our tests.
    # editing other attribute's config require specific solution per test.
    attr_weights_configs_mapping = base_config.attr_weights_configs_mapping
    attr_weights_configs_mapping[KERNEL_ATTR] = \
        attr_weights_configs_mapping[KERNEL_ATTR].clone_and_edit(**weights_params)
    updated_config = base_config.clone_and_edit(attr_weights_configs_mapping=attr_weights_configs_mapping,
                                                **rest_params)

    # For the default config, we only update the non-weights attributes argument, since the behaviour for the weights
    # quantization is supposed to remain the default defined behavior
    updated_default_config = base_config.clone_and_edit(**rest_params)

    # the target platform model's options config list must contain the given base config
    # this method only used for non-mixed-precision tests
    op_cfg_list = [updated_config]

    return generate_tp_model(default_config=updated_default_config,
                             base_config=updated_config,
                             mixed_precision_cfg_list=op_cfg_list,
                             name=name)


def generate_mixed_precision_test_tp_model(base_cfg, default_config, mp_bitwidth_candidates_list, name=""):
    mp_op_cfg_list = []
    for weights_n_bits, activation_n_bits in mp_bitwidth_candidates_list:
        candidate_cfg = base_cfg.clone_and_edit(attr_to_edit={KERNEL_ATTR: {WEIGHTS_N_BITS: weights_n_bits}},
                                                activation_n_bits=activation_n_bits)

        if candidate_cfg == base_cfg:
            # the base config must be a reference of an instance in the cfg_list, so we put it and not the clone in the list.
            mp_op_cfg_list.append(base_cfg)
        else:
            mp_op_cfg_list.append(candidate_cfg)

    return generate_tp_model(default_config=default_config,
                             base_config=base_cfg,
                             mixed_precision_cfg_list=mp_op_cfg_list,
                             name=name)


def _op_config_quantize_activation(op_set, default_quantize_activation):
    return ((not getattr(op_set, 'qc_options') and default_quantize_activation) or (op_set.qc_options is not None and
            op_set.qc_options.base_config.enable_activation_quantization))


def generate_tp_model_with_activation_mp(base_cfg, default_config, mp_bitwidth_candidates_list, custom_opsets=[],
                                         name="activation_mp_model"):
    mp_op_cfg_list = []
    for weights_n_bits, activation_n_bits in mp_bitwidth_candidates_list:

        candidate_cfg = base_cfg.clone_and_edit(attr_weights_configs_mapping=
                                                {KERNEL_ATTR: base_cfg.attr_weights_configs_mapping[KERNEL_ATTR]
                                                .clone_and_edit(weights_n_bits=weights_n_bits),
                                                 **{k: v for k, v in base_cfg.attr_weights_configs_mapping.items() if
                                                    k != KERNEL_ATTR}},
                                                activation_n_bits=activation_n_bits)
        if candidate_cfg == base_cfg:
            # the base config must be a reference of an instance in the cfg_list, so we put it and not the clone in the list.
            mp_op_cfg_list.append(base_cfg)
        else:
            mp_op_cfg_list.append(candidate_cfg)

    base_tp_model = generate_tp_model(default_config=default_config,
                                      base_config=base_cfg,
                                      mixed_precision_cfg_list=mp_op_cfg_list,
                                      name=name)

<<<<<<< HEAD
    mixed_precision_configuration_options = schema.QuantizationConfigOptions(
        quantization_configurations=tuple(mp_op_cfg_list), base_config=base_cfg)
=======
    mixed_precision_configuration_options = schema.QuantizationConfigOptions(quantization_configurations=tuple(mp_op_cfg_list),
                                                                                base_config=base_cfg)
>>>>>>> afed6e31

    # setting only operator that already quantizing activations to mixed precision activation
    operator_sets_dict = {op_set.name: mixed_precision_configuration_options for op_set in base_tp_model.operator_set
                          if _op_config_quantize_activation(op_set, base_tp_model.default_qco.base_config.enable_activation_quantization)}

    operator_sets_dict["Input"] = mixed_precision_configuration_options
    for c_ops in custom_opsets:
        operator_sets_dict[c_ops] = mixed_precision_configuration_options

    return generate_custom_test_tp_model(name=name,
                                         base_cfg=base_cfg,
                                         base_tp_model=base_tp_model,
                                         operator_sets_dict=operator_sets_dict)


def generate_custom_test_tp_model(name: str,
                                  base_cfg: OpQuantizationConfig,
                                  base_tp_model: schema.TargetPlatformModel,
                                  operator_sets_dict: Dict[str, QuantizationConfigOptions] = None):
    default_configuration_options = schema.QuantizationConfigOptions(quantization_configurations=tuple([base_cfg]))

    operator_set, fusing_patterns = [], []

    for op_set in base_tp_model.operator_set:
        # Add existing OperatorSets from base TP model
        if operator_sets_dict is not None and operator_sets_dict.get(op_set.name) is not None:
            qc_options = operator_sets_dict[op_set.name]
        else:
            qc_options = op_set.qc_options

        operator_set.append(schema.OperatorsSet(name=op_set.name, qc_options=qc_options))

    existing_op_sets_names = [op_set.name for op_set in base_tp_model.operator_set]
    for op_set_name, op_set_qc_options in operator_sets_dict.items():
        # Add new OperatorSets from the given operator_sets_dict
        if op_set_name not in existing_op_sets_names:
            operator_set.append( schema.OperatorsSet(name=op_set_name, qc_options=op_set_qc_options))

    for fusion in base_tp_model.fusing_patterns:
        fusing_patterns.append(schema.Fusing(operator_groups=fusion.operator_groups))

    custom_tp_model = schema.TargetPlatformModel(
        default_qco=default_configuration_options,
        tpc_minor_version=None,
        tpc_patch_version=None,
        tpc_platform_type=None,
        operator_set=tuple(operator_set),
        fusing_patterns=tuple(fusing_patterns),
        add_metadata=False,
        name=name)
    return custom_tp_model


def generate_test_tpc(name: str,
                      tp_model: schema.TargetPlatformModel,
                      base_tpc: tp.TargetPlatformCapabilities,
                      op_sets_to_layer_add: Dict[str, List[Any]] = None,
                      op_sets_to_layer_drop: Dict[str, List[Any]] = None,
                      attr_mapping: Dict[str, Dict] = {}):
    op_set_to_layers_list = base_tpc.op_sets_to_layers.op_sets_to_layers
    op_set_to_layers_dict = {op_set.name: op_set.layers for op_set in op_set_to_layers_list}

    merged_dict = copy.deepcopy(op_set_to_layers_dict)

    # Add new keys and update existing keys from op_sets_to_layer_add
    if op_sets_to_layer_add is not None:
        for op_set_name, layers in op_sets_to_layer_add.items():
            merged_dict[op_set_name] = merged_dict.get(op_set_name, []) + layers

    # Remove values from existing key
    if op_sets_to_layer_drop is not None:
        merged_dict = {op_set_name: [l for l in layers if l not in op_sets_to_layer_drop.get(op_set_name, [])]
                       for op_set_name, layers in merged_dict.items()}
        # Remove empty op sets
        merged_dict = {op_set_name: layers for op_set_name, layers in merged_dict.items() if len(layers) == 0}

    tpc = tp.TargetPlatformCapabilities(tp_model)

    with tpc:
        for op_set_name, layers in merged_dict.items():
            am = attr_mapping.get(op_set_name)
            tp.OperationsSetToLayers(op_set_name, layers, attr_mapping=am)

    return tpc


def generate_test_attr_configs(default_cfg_nbits: int = 8,
                               default_cfg_quantizatiom_method: tp.QuantizationMethod = tp.QuantizationMethod.POWER_OF_TWO,
                               kernel_cfg_nbits: int = 8,
                               kernel_cfg_quantizatiom_method: tp.QuantizationMethod = tp.QuantizationMethod.POWER_OF_TWO,
                               enable_kernel_weights_quantization: bool = True,
                               kernel_lut_values_bitwidth: int = None):
    default_weight_attr_config = schema.AttributeQuantizationConfig(
        weights_quantization_method=default_cfg_quantizatiom_method,
        weights_n_bits=default_cfg_nbits,
        weights_per_channel_threshold=False,
        enable_weights_quantization=False,
        lut_values_bitwidth=None)

    kernel_base_config = schema.AttributeQuantizationConfig(
        weights_quantization_method=kernel_cfg_quantizatiom_method,
        weights_n_bits=kernel_cfg_nbits,
        weights_per_channel_threshold=True,
        enable_weights_quantization=enable_kernel_weights_quantization,
        lut_values_bitwidth=kernel_lut_values_bitwidth)

    bias_config = schema.AttributeQuantizationConfig(
        weights_quantization_method=tp.QuantizationMethod.POWER_OF_TWO,
        weights_n_bits=FLOAT_BITWIDTH,
        weights_per_channel_threshold=False,
        enable_weights_quantization=False,
        lut_values_bitwidth=None)

    return {DEFAULT_WEIGHT_ATTR_CONFIG: default_weight_attr_config,
            KERNEL_BASE_CONFIG: kernel_base_config,
            BIAS_CONFIG: bias_config}


def generate_test_op_qc(default_weight_attr_config: schema.AttributeQuantizationConfig,
                        kernel_base_config: schema.AttributeQuantizationConfig,
                        bias_config: schema.AttributeQuantizationConfig,
                        enable_activation_quantization: bool = True,
                        activation_n_bits: int = 8,
                        activation_quantization_method: tp.QuantizationMethod = tp.QuantizationMethod.POWER_OF_TWO):
    return schema.OpQuantizationConfig(enable_activation_quantization=enable_activation_quantization,
                                          default_weight_attr_config=default_weight_attr_config,
                                          attr_weights_configs_mapping={KERNEL_ATTR: kernel_base_config,
                                                                        BIAS_ATTR: bias_config},
                                          activation_n_bits=activation_n_bits,
                                          supported_input_activation_n_bits=activation_n_bits,
                                          activation_quantization_method=activation_quantization_method,
                                          quantization_preserving=False,
                                          fixed_scale=None,
                                          fixed_zero_point=None,
                                          simd_size=32,
                                          signedness=Signedness.AUTO)<|MERGE_RESOLUTION|>--- conflicted
+++ resolved
@@ -39,12 +39,7 @@
     base_config, op_cfg_list, default_config = get_op_quantization_configs()
 
     # separate weights attribute parameters from the requested param to edit
-<<<<<<< HEAD
-    weights_params_names = [name for name in schema.AttributeQuantizationConfig.model_fields.keys() if
-                            name != 'self']
-=======
     weights_params_names = base_config.default_weight_attr_config.field_names
->>>>>>> afed6e31
     weights_params = {k: v for k, v in edit_params_dict.items() if k in weights_params_names}
     rest_params = {k: v for k, v in edit_params_dict.items() if k not in list(weights_params.keys())}
 
@@ -116,13 +111,8 @@
                                       mixed_precision_cfg_list=mp_op_cfg_list,
                                       name=name)
 
-<<<<<<< HEAD
     mixed_precision_configuration_options = schema.QuantizationConfigOptions(
         quantization_configurations=tuple(mp_op_cfg_list), base_config=base_cfg)
-=======
-    mixed_precision_configuration_options = schema.QuantizationConfigOptions(quantization_configurations=tuple(mp_op_cfg_list),
-                                                                                base_config=base_cfg)
->>>>>>> afed6e31
 
     # setting only operator that already quantizing activations to mixed precision activation
     operator_sets_dict = {op_set.name: mixed_precision_configuration_options for op_set in base_tp_model.operator_set
