--- conflicted
+++ resolved
@@ -5,11 +5,7 @@
    "source": [
     "# Post Training Quantization an EfficientDet Object Detection Model\n",
     "\n",
-<<<<<<< HEAD
-    "[Run this tutorial in Google Colab](https://colab.research.google.com/github/sony/model_optimization/blob/main/tutorials/notebooks/imx500_notebooks/keras/example_keras_effdet_lite0.ipynb)\n",
-=======
     "[Run this tutorial in Google Colab](https://colab.research.google.com/github/sony/model_optimization/blob/main/tutorials/notebooks/imx500_notebooks/keras/example_keras_effdet_lite0_for_imx500.ipynb)\n",
->>>>>>> 7a8dedf0
     "\n",
     "## Overview\n",
     "\n",
