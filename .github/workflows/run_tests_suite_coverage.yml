name: Coverage Test
on:
  workflow_dispatch: # Allow manual triggers
  schedule:
    - cron: 0 0 * * *
  pull_request:
    branches:
      - main

concurrency:
  group: ${{ github.workflow }}-${{ github.ref }}
  cancel-in-progress: ${{ github.ref != 'refs/heads/main' }}

jobs:
  build:
    runs-on: ubuntu-latest
    timeout-minutes: 80
    env:
      COVERAGE_THRESHOLD: 98
    steps:
      - uses: actions/checkout@v2
      - name: Install Python 3
        uses: actions/setup-python@v1
        with:
          python-version: '3.10'

      - name: Set up Coverage
        run: |
          python -m pip install --upgrade pip
          pip install coverage
<<<<<<< HEAD
          pip install pytest
      - name: Prepare TF env
        run: pip install tensorflow==2.13.*
      - name: Run tensorflow testsuite
        run: coverage run --parallel-mode -m --omit "*__init__.py" --include "model_compression_toolkit/**/*.py" unittest tests/test_suite.py -v
      - name: Run tensorflow pytest
        run: coverage run --parallel-mode -m --omit "*__init__.py" --include "model_compression_toolkit/**/*.py" pytest tests_pytest/keras
      - name: Prepare Torch env
        run: pip uninstall tensorflow -y && pip install torch==2.0.* torchvision onnx onnxruntime onnxruntime-extensions
=======

      - name: Set up TensorFlow environment
        run: |
          python -m venv tf_env
          source tf_env/bin/activate
          python -m pip install --upgrade pip
          pip install -r requirements.txt
          pip install tensorflow==2.13.* coverage pytest

      - name: Run TensorFlow testsuite
        run: |
          source tf_env/bin/activate 
          coverage run --parallel-mode -m --omit "*__init__.py" --include "model_compression_toolkit/**/*.py" unittest tests/test_suite.py -v

      - name: Set up Pytorch environment
        run: |
          python -m venv torch_env
          source torch_env/bin/activate
          python -m pip install --upgrade pip
          pip install -r requirements.txt
          pip install torch==2.0.* torchvision onnx onnxruntime onnxruntime-extensions coverage pytest

>>>>>>> 1cf117ea
      - name: Run torch testsuite
        run: |
          source torch_env/bin/activate
          coverage run --parallel-mode -m --omit "*__init__.py" --include "model_compression_toolkit/**/*.py" unittest tests/test_suite.py -v

      - name: Run torch pytest
        run: |
          source torch_env/bin/activate
          coverage run --parallel-mode -m --omit "*__init__.py" --include "model_compression_toolkit/**/*.py" pytest tests_pytest/pytorch

      - name: Combine Multiple Coverage Files
        run: coverage combine

      - name: Run Coverage HTML
        run: coverage html -i --directory ./coverage_report_html

      - name: Archive code coverage results
        uses: actions/upload-artifact@v4
        with:
          name: code-coverage-report
          path: |
            coverage_report_html

      - name: Coverage Report
        run: coverage report -i --skip-covered --sort cover --fail-under $COVERAGE_THRESHOLD<|MERGE_RESOLUTION|>--- conflicted
+++ resolved
@@ -28,17 +28,6 @@
         run: |
           python -m pip install --upgrade pip
           pip install coverage
-<<<<<<< HEAD
-          pip install pytest
-      - name: Prepare TF env
-        run: pip install tensorflow==2.13.*
-      - name: Run tensorflow testsuite
-        run: coverage run --parallel-mode -m --omit "*__init__.py" --include "model_compression_toolkit/**/*.py" unittest tests/test_suite.py -v
-      - name: Run tensorflow pytest
-        run: coverage run --parallel-mode -m --omit "*__init__.py" --include "model_compression_toolkit/**/*.py" pytest tests_pytest/keras
-      - name: Prepare Torch env
-        run: pip uninstall tensorflow -y && pip install torch==2.0.* torchvision onnx onnxruntime onnxruntime-extensions
-=======
 
       - name: Set up TensorFlow environment
         run: |
@@ -52,6 +41,11 @@
         run: |
           source tf_env/bin/activate 
           coverage run --parallel-mode -m --omit "*__init__.py" --include "model_compression_toolkit/**/*.py" unittest tests/test_suite.py -v
+      
+      - name: Run TensorFlow pytest
+        run: |
+          source torch_env/bin/activate
+          coverage run --parallel-mode -m --omit "*__init__.py" --include "model_compression_toolkit/**/*.py" pytest tests_pytest/keras
 
       - name: Set up Pytorch environment
         run: |
@@ -61,7 +55,6 @@
           pip install -r requirements.txt
           pip install torch==2.0.* torchvision onnx onnxruntime onnxruntime-extensions coverage pytest
 
->>>>>>> 1cf117ea
       - name: Run torch testsuite
         run: |
           source torch_env/bin/activate
