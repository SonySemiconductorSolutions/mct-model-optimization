name: Run PyTorch Tests

on:
  workflow_call:
    inputs:
      python-version:
        required: true
        type: string
      torch-version:
        required: true
        type: string

jobs:
  run-pytorch-tests:
    runs-on: ubuntu-latest
    steps:
      - uses: actions/checkout@v2
      - name: Install Python 3
        uses: actions/setup-python@v1
        with:
          python-version: ${{ inputs.python-version }}
      - name: Install dependencies
        run: |
          python -m pip install --upgrade pip
          pip install -r requirements.txt          
<<<<<<< HEAD
          pip install torch==${{ inputs.torch-version }} torchvision onnx onnxruntime onnxruntime-extensions
=======
          pip install torch==${{ inputs.torch-version }} torchvision onnx onnxruntime
          pip install pytest
>>>>>>> bb35a815
      - name: Run unittests
        run: |
          python -m unittest discover tests/pytorch_tests -v
          pytest tests_pytest/pytorch


<|MERGE_RESOLUTION|>--- conflicted
+++ resolved
@@ -23,12 +23,8 @@
         run: |
           python -m pip install --upgrade pip
           pip install -r requirements.txt          
-<<<<<<< HEAD
           pip install torch==${{ inputs.torch-version }} torchvision onnx onnxruntime onnxruntime-extensions
-=======
-          pip install torch==${{ inputs.torch-version }} torchvision onnx onnxruntime
           pip install pytest
->>>>>>> bb35a815
       - name: Run unittests
         run: |
           python -m unittest discover tests/pytorch_tests -v
