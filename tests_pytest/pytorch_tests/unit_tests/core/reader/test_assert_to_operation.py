--- conflicted
+++ resolved
@@ -37,20 +37,6 @@
 
 def test_assert_to_operation(minimal_tpc):
     Model()(next(data_gen())[0])
-
     model = Model()
-
-<<<<<<< HEAD
     with pytest.raises(Exception, match=f"The call method \"to\" is not supported. Please consider moving \"torch.Tensor.to\" operations to init code."):
         _ = PytorchGraphBuilder().convert_model_to_graph(model, data_gen)
-
-
-
-
-=======
-    with pytest.raises(Exception, match=f'The call method "to" is not supported. Please consider moving "torch.Tensor.to" operations to init code.'):
-        _ = read_model_to_graph(model,
-                                data_gen,
-                                fqc=TorchFwMixin.attach_to_fw_func(minimal_tpc),
-                                fw_impl=TorchFwMixin.fw_impl)
->>>>>>> 6e6350f9
