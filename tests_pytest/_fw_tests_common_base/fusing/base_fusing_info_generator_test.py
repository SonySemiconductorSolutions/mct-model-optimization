# Copyright 2025 Sony Semiconductor Israel, Inc. All rights reserved.
#
# Licensed under the Apache License, Version 2.0 (the "License");
# you may not use this file except in compliance with the License.
# You may obtain a copy of the License at
#
#     http://www.apache.org/licenses/LICENSE-2.0
#
# Unless required by applicable law or agreed to in writing, software
# distributed under the License is distributed on an "AS IS" BASIS,
# WITHOUT WARRANTIES OR CONDITIONS OF ANY KIND, either express or implied.
# See the License for the specific language governing permissions and
# limitations under the License.
# ==============================================================================
import random
from typing import Callable, List

import abc
from unittest.mock import Mock

import pytest
from mct_quantizers import QuantizationMethod
from model_compression_toolkit.core.graph_prep_runner import get_finalized_graph

from model_compression_toolkit.core import FrameworkInfo
from model_compression_toolkit.core.common.framework_implementation import FrameworkImplementation
from model_compression_toolkit.core.common.fusion.fusing_info import FusingInfo
from model_compression_toolkit.core.common.fusion.graph_fuser import GraphFuser
from model_compression_toolkit.core.common.quantization.candidate_node_quantization_config import \
    CandidateNodeQuantizationConfig
<<<<<<< HEAD
=======
from model_compression_toolkit.core.common.quantization.node_quantization_config import \
    NodeActivationQuantizationConfig, ActivationQuantizationMode
from model_compression_toolkit.core.graph_prep_runner import graph_preparation_runner
>>>>>>> 6e6350f9
import model_compression_toolkit.target_platform_capabilities.schema.mct_current_schema as schema
from model_compression_toolkit.graph_builder.common.base_graph_builder import BaseGraphBuilder
from tests_pytest._test_util.tpc_util import minimal_cfg_options


def random_activation_configs():
    num_candidates = random.choice([1, 2, 3])
    bits_list = random.sample(range(2, 9), k=num_candidates)
    qcs = [
        CandidateNodeQuantizationConfig(
            weights_quantization_cfg=None,
            activation_quantization_cfg=Mock(spec=NodeActivationQuantizationConfig,
                                             activation_n_bits=nb, quant_mode=ActivationQuantizationMode.QUANT)
        )
        for nb in bits_list
    ]
    return bits_list, qcs


def get_activation_mp_options(last_node_activation_nbits):
    options = tuple([schema.OpQuantizationConfig(
        default_weight_attr_config={},
        attr_weights_configs_mapping={},
        activation_quantization_method=QuantizationMethod.POWER_OF_TWO,
        activation_n_bits=a_nbits,
        supported_input_activation_n_bits=[8],
        enable_activation_quantization=True,
        quantization_preserving=False,
        fixed_scale=None,
        fixed_zero_point=None,
        simd_size=32,
        signedness=schema.Signedness.AUTO) for a_nbits in last_node_activation_nbits])

    cfg_options = schema.QuantizationConfigOptions(quantization_configurations=options, base_config=options[0])

    return cfg_options


class BaseFusingInfoGeneratorTest(abc.ABC):

    fw_impl: FrameworkImplementation
    fw_info: FrameworkInfo
    attach_to_fw_func: Callable
    expected_fi: FusingInfo
    last_node_activation_nbits: List[int]
    fw_graph_builder: BaseGraphBuilder


    def _data_gen(self):
        raise NotImplementedError()

    def _get_model(self):
        raise NotImplementedError()

    def _get_tpc(self, default_quant_cfg_options):
        raise NotImplementedError()

    def _get_qc(self):
        raise NotImplementedError()

    @pytest.fixture
    def graph_with_fusion_metadata(self):
        """
        Creates a graph with fusing metadata based on a generated model and a predefined configuration.
        Ensures all required components (framework implementation, framework info, etc.) are present.
        """
<<<<<<< HEAD
        assert self._data_gen is not None
        assert self.fw_impl is not None
        assert self.attach_to_fw_func is not None
        assert self.expected_fi is not None
        assert self.last_node_activation_nbits is not None
        assert self.fw_graph_builder is not None

=======
>>>>>>> 6e6350f9
        self.fqc = self.attach_to_fw_func(self._get_tpc(minimal_cfg_options()),
                                          self._get_qc().custom_tpc_opset_to_layer)

        graph = self.fw_graph_builder.build_graph(model=self._get_model(),
                                                  representative_dataset=self._data_gen,
                                                  fqc=self.fqc,
                                                  linear_collapsing=self._get_qc().linear_collapsing,
                                                  residual_collapsing=self._get_qc().residual_collapsing,
                                                  relu_bound_to_power_of_2=self._get_qc().relu_bound_to_power_of_2)

        graph_with_fusion_metadata = get_finalized_graph(graph=graph,
                                                         fqc=self.fqc,
                                                         quant_config=self._get_qc(),
                                                         fw_impl=self.fw_impl,
                                                         mixed_precision_enable=True,
                                                         running_gptq=False)

        return graph_with_fusion_metadata

    @pytest.fixture
    def fused_graph(self, graph_with_fusion_metadata):
        return GraphFuser().apply_node_fusion(graph_with_fusion_metadata)

    def test_expected_fusing_info(self, graph_with_fusion_metadata):
        actual_fi = graph_with_fusion_metadata.fusing_info
        assert self.expected_fi.node_name_to_fused_op_id == actual_fi.node_name_to_fused_op_id

    def test_expected_fused_graph(self, fused_graph):
        expected_fused_nodes = self.expected_fi.fusing_data
        graph_node_names = [node.name for node in fused_graph.nodes]

        for fused_node_name, original_nodes in expected_fused_nodes.items():
            # 1. Fused node must exist
            assert fused_node_name in graph_node_names, f"Fused node '{fused_node_name}' not found in graph."
            fused_node = fused_graph.find_node_by_name(fused_node_name)
            assert len(fused_node) == 1, f"Expected to find a single node, but found {len(fused_node)}"
            fused_node = fused_node[0]

            # 2. Original nodes should not exist anymore
            for node in original_nodes:
                assert node.name not in graph_node_names, (
                    f"Original node '{node.name}' should be fused into '{fused_node_name}', "
                    f"but it's still in the graph."
                )

            # 3. Final quantization configs
            if original_nodes[0].final_weights_quantization_cfg is not None:
                assert fused_node.final_weights_quantization_cfg == original_nodes[0].final_weights_quantization_cfg, (f"Incorrect final_weights_quantization_cfg for '{fused_node_name}'")

            if original_nodes[-1].final_activation_quantization_cfg is not None:
                assert fused_node.final_activation_quantization_cfg == original_nodes[-1].final_activation_quantization_cfg, (f"Incorrect final_activation_quantization_cfg for '{fused_node_name}'")

            # 4. Candidate quantization configs
            expected_candidates = original_nodes[-1].candidates_quantization_cfg
            actual_candidates = fused_node.candidates_quantization_cfg

            assert len(actual_candidates) == len(expected_candidates), (
                f"Mismatch in number of candidate quantization configs for '{fused_node_name}'")

            # Extract and sort the n_bits values for comparison
            actual_nbits = sorted([c.activation_quantization_cfg.activation_n_bits for c in actual_candidates])
            expected_nbits = sorted([c.activation_quantization_cfg.activation_n_bits for c in expected_candidates])

            assert actual_nbits == expected_nbits, (
                f"Mismatch in activation_n_bits list for '{fused_node_name}': "
                f"expected {expected_nbits}, got {actual_nbits}")

            # Optionally also assert all weights quant configs are None
            for i, actual in enumerate(actual_candidates):
                assert actual.weights_quantization_cfg is None, (
                    f"Weights quant config should be None in fused candidate #{i} for '{fused_node_name}'")






<|MERGE_RESOLUTION|>--- conflicted
+++ resolved
@@ -26,14 +26,8 @@
 from model_compression_toolkit.core.common.framework_implementation import FrameworkImplementation
 from model_compression_toolkit.core.common.fusion.fusing_info import FusingInfo
 from model_compression_toolkit.core.common.fusion.graph_fuser import GraphFuser
-from model_compression_toolkit.core.common.quantization.candidate_node_quantization_config import \
-    CandidateNodeQuantizationConfig
-<<<<<<< HEAD
-=======
-from model_compression_toolkit.core.common.quantization.node_quantization_config import \
-    NodeActivationQuantizationConfig, ActivationQuantizationMode
-from model_compression_toolkit.core.graph_prep_runner import graph_preparation_runner
->>>>>>> 6e6350f9
+from model_compression_toolkit.core.common.quantization.candidate_node_quantization_config import CandidateNodeQuantizationConfig
+from model_compression_toolkit.core.common.quantization.node_quantization_config import NodeActivationQuantizationConfig, ActivationQuantizationMode
 import model_compression_toolkit.target_platform_capabilities.schema.mct_current_schema as schema
 from model_compression_toolkit.graph_builder.common.base_graph_builder import BaseGraphBuilder
 from tests_pytest._test_util.tpc_util import minimal_cfg_options
@@ -100,16 +94,7 @@
         Creates a graph with fusing metadata based on a generated model and a predefined configuration.
         Ensures all required components (framework implementation, framework info, etc.) are present.
         """
-<<<<<<< HEAD
-        assert self._data_gen is not None
-        assert self.fw_impl is not None
-        assert self.attach_to_fw_func is not None
-        assert self.expected_fi is not None
-        assert self.last_node_activation_nbits is not None
-        assert self.fw_graph_builder is not None
 
-=======
->>>>>>> 6e6350f9
         self.fqc = self.attach_to_fw_func(self._get_tpc(minimal_cfg_options()),
                                           self._get_qc().custom_tpc_opset_to_layer)
 
